####################################
#### Server & DB Configurations ####
####################################

# Cache Configs
CACHE_STORE=database # Defaults to database. Other available cache store: redis and filesystem
REDIS_URL=           # Redis URL - could be a local redis instance or cloud hosted redis. Also support rediss:// URLs
PGLITE_DATA_DIR=     #../pgLite/ if selecting a directory   --- or memory:// if selecting in memory

# Eliza Port Config
SERVER_PORT=3000

# Supabase Configuration
SUPABASE_URL=
SUPABASE_ANON_KEY=

###############################
#### Client Configurations ####
###############################

# Discord Configuration
DISCORD_APPLICATION_ID=
DISCORD_API_TOKEN=        # Bot token
DISCORD_VOICE_CHANNEL_ID= # The ID of the voice channel the bot should join (optional)

# Farcaster Neynar Configuration
FARCASTER_FID=                # The FID associated with the account your are sending casts from
FARCASTER_NEYNAR_API_KEY=     # Neynar API key: https://neynar.com/
FARCASTER_NEYNAR_SIGNER_UUID= # Signer for the account you are sending casts from. Create a signer here: https://dev.neynar.com/app
FARCASTER_DRY_RUN=false       # Set to true if you want to run the bot without actually publishing casts
FARCASTER_POLL_INTERVAL=120   # How often (in seconds) the bot should check for farcaster interactions (replies and mentions)

# Telegram Configuration
TELEGRAM_BOT_TOKEN=

# Twitter/X Configuration
TWITTER_DRY_RUN=false
TWITTER_USERNAME= # Account username
TWITTER_PASSWORD= # Account password
TWITTER_EMAIL=    # Account email
TWITTER_2FA_SECRET=
TWITTER_POLL_INTERVAL=120   # How often (in seconds) the bot should check for interactions
TWITTER_SEARCH_ENABLE=FALSE # Enable timeline search, WARNING this greatly increases your chance of getting banned
TWITTER_TARGET_USERS=       # Comma separated list of Twitter user names to interact with
TWITTER_RETRY_LIMIT=        # Maximum retry attempts for Twitter login
TWITTER_SPACES_ENABLE=false # Enable or disable Twitter Spaces logic
# Post Interval Settings (in minutes)
ENABLE_POST=       # Default: true
POST_INTERVAL_MIN= # Default: 90
POST_INTERVAL_MAX= # Default: 180
POST_IMMEDIATELY=  # Default: false
# Twitter action processing configuration
ACTION_INTERVAL=               # Interval in minutes between action processing runs (default: 5 minutes)
ENABLE_ACTION_PROCESSING=false # Set to true to enable the action processing loop
MAX_ACTIONS_PROCESSING=1       # Maximum number of actions (e.g., retweets, likes) to process in a single cycle. Helps prevent excessive or uncontrolled actions.
ACTION_TIMELINE_TYPE=foryou    # Type of timeline to interact with. Options: "foryou" or "following". Default: "foryou"
# CONFIGURATION FOR APPROVING TWEETS BEFORE IT GETS POSTED
TWITTER_APPROVAL_DISCORD_CHANNEL_ID=  # Channel ID for the Discord bot to listen and send approval messages
TWITTER_APPROVAL_DISCORD_BOT_TOKEN=   # Discord bot token (this could be a different bot token from DISCORD_API_TOKEN)
TWITTER_APPROVAL_ENABLED=             # Enable or disable Twitter approval logic #Default is false
TWITTER_APPROVAL_CHECK_INTERVAL=60000 # Default: 60 seconds

# WhatsApp Cloud API Configuration
WHATSAPP_ACCESS_TOKEN=         # Permanent access token from Facebook Developer Console
WHATSAPP_PHONE_NUMBER_ID=      # Phone number ID from WhatsApp Business API
WHATSAPP_BUSINESS_ACCOUNT_ID=  # Business Account ID from Facebook Business Manager
WHATSAPP_WEBHOOK_VERIFY_TOKEN= # Custom string for webhook verification
WHATSAPP_API_VERSION=v17.0     # WhatsApp API version (default: v17.0)

# Direct Client Setting
EXPRESS_MAX_PAYLOAD= # Default: 100kb

#######################################
#### Model Provider Configurations ####
#######################################

# OpenAI Configuration
OPENAI_API_KEY=         # OpenAI API key, starting with sk-
OPENAI_API_URL=         # OpenAI API Endpoint (optional), Default: https://api.openai.com/v1
SMALL_OPENAI_MODEL=     # Default: gpt-4o-mini
MEDIUM_OPENAI_MODEL=    # Default: gpt-4o
LARGE_OPENAI_MODEL=     # Default: gpt-4o
EMBEDDING_OPENAI_MODEL= # Default: text-embedding-3-small
IMAGE_OPENAI_MODEL=     # Default: dall-e-3
USE_OPENAI_EMBEDDING=   # Set to TRUE for OpenAI/1536, leave blank for local

# Eternal AI's Decentralized Inference API
ETERNALAI_URL=
ETERNALAI_MODEL=         # Default: "neuralmagic/Meta-Llama-3.1-405B-Instruct-quantized.w4a16"
ETERNALAI_CHAIN_ID=45762 #Default: "45762"
ETERNALAI_API_KEY=
ETERNALAI_LOG=false #Default: false

# Hyperbolic Configuration
HYPERBOLIC_API_KEY= # Hyperbolic API Key
HYPERBOLIC_MODEL=
IMAGE_HYPERBOLIC_MODEL=  # Default: FLUX.1-dev
SMALL_HYPERBOLIC_MODEL=  # Default: meta-llama/Llama-3.2-3B-Instruct
MEDIUM_HYPERBOLIC_MODEL= # Default: meta-llama/Meta-Llama-3.1-70B-Instruct
LARGE_HYPERBOLIC_MODEL=  # Default: meta-llama/Meta-Llama-3.1-405-Instruct

# Infera Configuration
INFERA_API_KEY=      # visit api.infera.org/docs to obtain an API key under /signup_user
INFERA_MODEL=        # Default: llama3.2:latest
INFERA_SERVER_URL=   # Default: https://api.infera.org/
SMALL_INFERA_MODEL=  #Recommended: llama3.2:latest
MEDIUM_INFERA_MODEL= #Recommended: mistral-nemo:latest
LARGE_INFERA_MODEL=  #Recommended: mistral-small:latest

# Venice Configuration
VENICE_API_KEY=      # generate from venice settings
SMALL_VENICE_MODEL=  # Default: llama-3.3-70b
MEDIUM_VENICE_MODEL= # Default: llama-3.3-70b
LARGE_VENICE_MODEL=  # Default: llama-3.1-405b
IMAGE_VENICE_MODEL=  # Default: fluently-xl

# Nineteen.ai Configuration
NINETEEN_AI_API_KEY=      # Get a free api key from https://nineteen.ai/app/api
SMALL_NINETEEN_AI_MODEL=  # Default: unsloth/Llama-3.2-3B-Instruct
MEDIUM_NINETEEN_AI_MODEL= # Default: unsloth/Meta-Llama-3.1-8B-Instruct
LARGE_NINETEEN_AI_MODEL=  # Default: hugging-quants/Meta-Llama-3.1-70B-Instruct-AWQ-INT4
IMAGE_NINETEEN_AI_MODE=   # Default: dataautogpt3/ProteusV0.4-Lightning

# Akash Chat API Configuration docs: https://chatapi.akash.network/documentation
AKASH_CHAT_API_KEY=          # Get from https://chatapi.akash.network/
SMALL_AKASH_CHAT_API_MODEL=  # Default: Meta-Llama-3-2-3B-Instruct
MEDIUM_AKASH_CHAT_API_MODEL= # Default: Meta-Llama-3-3-70B-Instruct
LARGE_AKASH_CHAT_API_MODEL=  # Default: Meta-Llama-3-1-405B-Instruct-FP8

# Livepeer configuration
LIVEPEER_GATEWAY_URL= # Free inference gateways and docs: https://livepeer-eliza.com/
LIVEPEER_IMAGE_MODEL= # Default: ByteDance/SDXL-Lightning

# Speech Synthesis
ELEVENLABS_XI_API_KEY= # API key from elevenlabs

# Transcription Provider
TRANSCRIPTION_PROVIDER= # Default: local (possible values: openai, deepgram, local)

# ElevenLabs Settings
ELEVENLABS_MODEL_ID=eleven_multilingual_v2
ELEVENLABS_VOICE_ID=21m00Tcm4TlvDq8ikWAM
ELEVENLABS_VOICE_STABILITY=0.5
ELEVENLABS_VOICE_SIMILARITY_BOOST=0.9
ELEVENLABS_VOICE_STYLE=0.66
ELEVENLABS_VOICE_USE_SPEAKER_BOOST=false
ELEVENLABS_OPTIMIZE_STREAMING_LATENCY=4
ELEVENLABS_OUTPUT_FORMAT=pcm_16000

# OpenRouter Configuration
OPENROUTER_API_KEY= # OpenRouter API Key
OPENROUTER_MODEL=   # Default: uses hermes 70b/405b
SMALL_OPENROUTER_MODEL=
MEDIUM_OPENROUTER_MODEL=
LARGE_OPENROUTER_MODEL=

# REDPILL Configuration (https://docs.red-pill.ai/get-started/supported-models)
REDPILL_API_KEY= # REDPILL API Key
REDPILL_MODEL=
SMALL_REDPILL_MODEL=  # Default: gpt-4o-mini
MEDIUM_REDPILL_MODEL= # Default: gpt-4o
LARGE_REDPILL_MODEL=  # Default: gpt-4o

# Grok Configuration
GROK_API_KEY=         # GROK/xAI API Key
SMALL_GROK_MODEL=     # Default: grok-2-1212
MEDIUM_GROK_MODEL=    # Default: grok-2-1212
LARGE_GROK_MODEL=     # Default: grok-2-1212
EMBEDDING_GROK_MODEL= # Default: grok-2-1212

# Ollama Configuration
OLLAMA_SERVER_URL= # Default: localhost:11434
OLLAMA_MODEL=
USE_OLLAMA_EMBEDDING=   # Set to TRUE for OLLAMA/1024, leave blank for local
OLLAMA_EMBEDDING_MODEL= # Default: mxbai-embed-large
SMALL_OLLAMA_MODEL=     # Default: llama3.2
MEDIUM_OLLAMA_MODEL=    # Default: hermes3
LARGE_OLLAMA_MODEL=     # Default: hermes3:70b

# Google Configuration
GOOGLE_MODEL=
SMALL_GOOGLE_MODEL=     # Default: gemini-1.5-flash-latest
MEDIUM_GOOGLE_MODEL=    # Default: gemini-1.5-flash-latest
LARGE_GOOGLE_MODEL=     # Default: gemini-1.5-pro-latest
EMBEDDING_GOOGLE_MODEL= # Default: text-embedding-004

# Mistral Configuration
MISTRAL_MODEL=
SMALL_MISTRAL_MODEL=  # Default: mistral-small-latest
MEDIUM_MISTRAL_MODEL= # Default: mistral-large-latest
LARGE_MISTRAL_MODEL=  # Default: mistral-large-latest

# Groq Configuration
GROQ_API_KEY=         # Starts with gsk_
SMALL_GROQ_MODEL=     # Default: llama-3.1-8b-instant
MEDIUM_GROQ_MODEL=    # Default: llama-3.3-70b-versatile
LARGE_GROQ_MODEL=     # Default: llama-3.2-90b-vision-preview
EMBEDDING_GROQ_MODEL= # Default: llama-3.1-8b-instant

# LlamaLocal Configuration
LLAMALOCAL_PATH= # Default: "" which is the current directory in plugin-node/dist/ which gets destroyed and recreated on every build

# NanoGPT Configuration
SMALL_NANOGPT_MODEL=  # Default: gpt-4o-mini
MEDIUM_NANOGPT_MODEL= # Default: gpt-4o
LARGE_NANOGPT_MODEL=  # Default: gpt-4o

# Anthropic Configuration
ANTHROPIC_API_KEY=      # For Claude
SMALL_ANTHROPIC_MODEL=  # Default: claude-3-haiku-20240307
MEDIUM_ANTHROPIC_MODEL= # Default: claude-3-5-sonnet-20241022
LARGE_ANTHROPIC_MODEL=  # Default: claude-3-5-sonnet-20241022

# Heurist Configuration
HEURIST_API_KEY=      # Get from https://heurist.ai/dev-access
SMALL_HEURIST_MODEL=  # Default: meta-llama/llama-3-70b-instruct
MEDIUM_HEURIST_MODEL= # Default: meta-llama/llama-3-70b-instruct
LARGE_HEURIST_MODEL=  # Default: meta-llama/llama-3.1-405b-instruct
HEURIST_IMAGE_MODEL=  # Default: PepeXL

# Gaianet Configuration
GAIANET_MODEL=
GAIANET_SERVER_URL=
SMALL_GAIANET_MODEL=       # Default: llama3b
SMALL_GAIANET_SERVER_URL=  # Default: https://llama3b.gaia.domains/v1
MEDIUM_GAIANET_MODEL=      # Default: llama
MEDIUM_GAIANET_SERVER_URL= # Default: https://llama8b.gaia.domains/v1
LARGE_GAIANET_MODEL=       # Default: qwen72b
LARGE_GAIANET_SERVER_URL=  # Default: https://qwen72b.gaia.domains/v1
GAIANET_EMBEDDING_MODEL=
USE_GAIANET_EMBEDDING= # Set to TRUE for GAIANET/768, leave blank for local

# Volcengine Configuration
VOLENGINE_API_URL= # Volcengine API Endpoint, Default: https://open.volcengineapi.com/api/v3/
VOLENGINE_MODEL=
SMALL_VOLENGINE_MODEL=     # Default: doubao-lite-128k
MEDIUM_VOLENGINE_MODEL=    # Default: doubao-pro-128k
LARGE_VOLENGINE_MODEL=     # Default: doubao-pro-256k
VOLENGINE_EMBEDDING_MODEL= # Default: doubao-embedding

# DeepSeek Configuration
DEEPSEEK_API_KEY=      #Your DeepSeek API key
DEEPSEEK_API_URL=      # Default: https://api.deepseek.com
SMALL_DEEPSEEK_MODEL=  # Default: deepseek-chat
MEDIUM_DEEPSEEK_MODEL= # Default: deepseek-chat
LARGE_DEEPSEEK_MODEL=  # Default: deepseek-chat

# fal.ai Configuration
FAL_API_KEY=
FAL_AI_LORA_PATH=

# LetzAI Configuration
LETZAI_API_KEY= # LetzAI API Key
LETZAI_MODELS=  # list of Letzai models to add to each prompt, e.g.: "@modelname1, @modelname2"

# Galadriel Configuration
GALADRIEL_API_KEY=gal-*      # Get from https://dashboard.galadriel.com/
SMALL_GALADRIEL_MODEL=       # Default: gpt-4o-mini
MEDIUM_GALADRIEL_MODEL=      # Default: gpt-4o
LARGE_GALADRIEL_MODEL=       # Default: gpt-4o
GALADRIEL_FINE_TUNE_API_KEY= # Use an OpenAI key to use a fine-tuned model with the verified inference endpoint

# Remaining Provider Configurations
GOOGLE_GENERATIVE_AI_API_KEY= # Gemini API key
ALI_BAILIAN_API_KEY=          # Ali Bailian API Key
NANOGPT_API_KEY=              # NanoGPT API Key
TOGETHER_API_KEY=             # Together API Key

######################################
#### Crypto Plugin Configurations ####
######################################

# CoinMarketCap / CMC
COINMARKETCAP_API_KEY=

# CoinGecko
COINGECKO_API_KEY=
COINGECKO_PRO_API_KEY=

# EVM
EVM_PRIVATE_KEY=
EVM_PROVIDER_URL=

# Avalanche
AVALANCHE_PRIVATE_KEY=
AVALANCHE_PUBLIC_KEY=

# Arthera
ARTHERA_PRIVATE_KEY=

# Solana
SOLANA_PRIVATE_KEY=
SOLANA_PUBLIC_KEY=
SOLANA_CLUSTER=           # Default: devnet. Solana Cluster: 'devnet' | 'testnet' | 'mainnet-beta'
SOLANA_ADMIN_PRIVATE_KEY= # This wallet is used to verify NFTs
SOLANA_ADMIN_PUBLIC_KEY=  # This wallet is used to verify NFTs
SOLANA_VERIFY_TOKEN=      # Authentication token for calling the verification API

# Fallback Wallet Configuration (deprecated)
WALLET_PRIVATE_KEY=
WALLET_PUBLIC_KEY=

BIRDEYE_API_KEY=

# Solana Configuration
SOL_ADDRESS=So11111111111111111111111111111111111111112
SLIPPAGE=1
BASE_MINT=So11111111111111111111111111111111111111112
SOLANA_RPC_URL=https://api.mainnet-beta.solana.com
HELIUS_API_KEY=

# Abstract Configuration
ABSTRACT_ADDRESS=
ABSTRACT_PRIVATE_KEY=
ABSTRACT_RPC_URL=https://api.testnet.abs.xyz

# Starknet Configuration
STARKNET_ADDRESS=
STARKNET_PRIVATE_KEY=
STARKNET_RPC_URL=

# Lens Network Configuration
LENS_ADDRESS=
LENS_PRIVATE_KEY=

# Coinbase
COINBASE_COMMERCE_KEY=              # From Coinbase developer portal
COINBASE_API_KEY=                   # From Coinbase developer portal
COINBASE_PRIVATE_KEY=               # From Coinbase developer portal
COINBASE_GENERATED_WALLET_ID=       # Not your address but the wallet ID from generating a wallet through the plugin
COINBASE_GENERATED_WALLET_HEX_SEED= # Not your address but the wallet hex seed from generating a wallet through the plugin and calling export
COINBASE_NOTIFICATION_URI=          # For webhook plugin the uri you want to send the webhook to for dummy ones use https://webhook.site

# Coinbase Charity Configuration
IS_CHARITABLE=false # Set to true to enable charity donations
CHARITY_ADDRESS_BASE=0x1234567890123456789012345678901234567890
CHARITY_ADDRESS_SOL=pWvDXKu6CpbKKvKQkZvDA66hgsTB6X2AgFxksYogHLV
CHARITY_ADDRESS_ETH=0x750EF1D7a0b4Ab1c97B7A623D7917CcEb5ea779C
CHARITY_ADDRESS_ARB=0x1234567890123456789012345678901234567890
CHARITY_ADDRESS_POL=0x1234567890123456789012345678901234567890

# thirdweb
THIRDWEB_SECRET_KEY= # Create key on thirdweb developer dashboard: https://thirdweb.com/

# Conflux Configuration
CONFLUX_CORE_PRIVATE_KEY=
CONFLUX_CORE_SPACE_RPC_URL=
CONFLUX_ESPACE_PRIVATE_KEY=
CONFLUX_ESPACE_RPC_URL=
CONFLUX_MEME_CONTRACT_ADDRESS=

# ZeroG
ZEROG_INDEXER_RPC=
ZEROG_EVM_RPC=
ZEROG_PRIVATE_KEY=
ZEROG_FLOW_ADDRESS=

# Squid Router
SQUID_SDK_URL=https://apiplus.squidrouter.com # Default: https://apiplus.squidrouter.com
SQUID_INTEGRATOR_ID= # get integrator id through https://docs.squidrouter.com/
SQUID_EVM_ADDRESS=
SQUID_EVM_PRIVATE_KEY=
SQUID_API_THROTTLE_INTERVAL= # Default: 0; Used to throttle API calls to avoid rate limiting (in ms)

# TEE Configuration
# TEE_MODE options:
# - LOCAL: Uses simulator at localhost:8090 (for local development)
# - DOCKER: Uses simulator at host.docker.internal:8090 (for docker development)
# - PRODUCTION: No simulator, uses production endpoints
# Defaults to OFF if not specified
TEE_MODE=OFF        # LOCAL | DOCKER | PRODUCTION
WALLET_SECRET_SALT= # ONLY define if you want to use TEE Plugin, otherwise it will throw errors

# TEE Verifiable Log Configuration
VLOG= # true/false;  if you want to use TEE Verifiable Log, set this to "true"

# Galadriel Configuration
GALADRIEL_API_KEY=gal-* # Get from https://dashboard.galadriel.com/

# Venice Configuration
VENICE_API_KEY=      # generate from venice settings
SMALL_VENICE_MODEL=  # Default: llama-3.3-70b
MEDIUM_VENICE_MODEL= # Default: llama-3.3-70b
LARGE_VENICE_MODEL=  # Default: llama-3.1-405b
IMAGE_VENICE_MODEL=  # Default: fluently-xl

# Akash Chat API Configuration docs: https://chatapi.akash.network/documentation
AKASH_CHAT_API_KEY=          # Get from https://chatapi.akash.network/
SMALL_AKASH_CHAT_API_MODEL=  # Default: Meta-Llama-3-2-3B-Instruct
MEDIUM_AKASH_CHAT_API_MODEL= # Default: Meta-Llama-3-3-70B-Instruct
LARGE_AKASH_CHAT_API_MODEL=  # Default: Meta-Llama-3-1-405B-Instruct-FP8

# fal.ai Configuration
FAL_API_KEY=
FAL_AI_LORA_PATH=

# Web search API Configuration
TAVILY_API_KEY=

# WhatsApp Cloud API Configuration
WHATSAPP_ACCESS_TOKEN=         # Permanent access token from Facebook Developer Console
WHATSAPP_PHONE_NUMBER_ID=      # Phone number ID from WhatsApp Business API
WHATSAPP_BUSINESS_ACCOUNT_ID=  # Business Account ID from Facebook Business Manager
WHATSAPP_WEBHOOK_VERIFY_TOKEN= # Custom string for webhook verification
WHATSAPP_API_VERSION=v17.0     # WhatsApp API version (default: v17.0)
ENABLE_TEE_LOG=false           # Set to true to enable TEE logging, only available when running eliza in TEE

# Flow Blockchain Configuration
FLOW_ADDRESS=
FLOW_PRIVATE_KEY=  # Private key for SHA3-256 + P256 ECDSA
FLOW_NETWORK=      # Default: mainnet
FLOW_ENDPOINT_URL= # Default: https://mainnet.onflow.org

# ICP
INTERNET_COMPUTER_PRIVATE_KEY=
INTERNET_COMPUTER_ADDRESS=

#Cloudflare AI Gateway
CLOUDFLARE_GW_ENABLED=    # Set to true to enable Cloudflare AI Gateway
CLOUDFLARE_AI_ACCOUNT_ID= # Cloudflare AI Account ID - found in the Cloudflare Dashboard under AI Gateway
CLOUDFLARE_AI_GATEWAY_ID= # Cloudflare AI Gateway ID - found in the Cloudflare Dashboard under AI Gateway

# Aptos
APTOS_PRIVATE_KEY= # Aptos private key
APTOS_NETWORK=     # Must be one of mainnet, testnet

# MultiversX
MVX_PRIVATE_KEY= # Multiversx private key
MVX_NETWORK=     # must be one of mainnet, devnet, testnet

# NEAR
NEAR_WALLET_SECRET_KEY= # NEAR Wallet Secret Key
NEAR_WALLET_PUBLIC_KEY= # NEAR Wallet Public Key
NEAR_ADDRESS=
NEAR_SLIPPAGE=1
NEAR_RPC_URL=https://rpc.testnet.near.org
NEAR_NETWORK=testnet # or mainnet

# ZKsync Era Configuration
ZKSYNC_ADDRESS=
ZKSYNC_PRIVATE_KEY=

# Avail DA Configuration
AVAIL_ADDRESS=
AVAIL_SEED=
AVAIL_APP_ID=0
AVAIL_RPC_URL=wss://avail-turing.public.blastapi.io/ # (Default) Testnet: wss://avail-turing.public.blastapi.io/ | Mainnet: wss://avail-mainnet.public.blastapi.io/

# Marlin
TEE_MARLIN=                      # Set "yes" to enable the plugin
TEE_MARLIN_ATTESTATION_ENDPOINT= # Optional, default "http://127.0.0.1:1350"

# Ton
TON_PRIVATE_KEY= # Ton Mnemonic Seed Phrase Join With Empty String
TON_RPC_URL=     # ton rpc

# Sui
SUI_PRIVATE_KEY= # Sui Mnemonic Seed Phrase (`sui keytool generate ed25519`) , Also support `suiprivatekeyxxxx` (sui keytool export --key-identity 0x63)
SUI_NETWORK=     # must be one of mainnet, testnet, devnet, localnet

# Story
STORY_PRIVATE_KEY=  # Story private key
STORY_API_BASE_URL= # Story API base URL
STORY_API_KEY=      # Story API key
PINATA_JWT=         # Pinata JWT for uploading files to IPFS

# Cosmos
COSMOS_RECOVERY_PHRASE=  # 12 words recovery phrase (need to be in quotes, because of spaces)
COSMOS_AVAILABLE_CHAINS= # mantrachaintestnet2,cosmos  # Array of chains
# Cronos zkEVM
CRONOSZKEVM_ADDRESS=
CRONOSZKEVM_PRIVATE_KEY=

# Fuel Ecosystem (FuelVM)
FUEL_WALLET_PRIVATE_KEY=

# Tokenizer Settings
TOKENIZER_MODEL= # Specify the tokenizer model to be used.
TOKENIZER_TYPE=  # Options: tiktoken (for OpenAI models) or auto (AutoTokenizer from Hugging Face for non-OpenAI models). Default: tiktoken.

# Spheron
SPHERON_PRIVATE_KEY=
SPHERON_PROVIDER_PROXY_URL=
SPHERON_WALLET_ADDRESS=

# Stargaze NFT marketplace from Cosmos (You can use https://graphql.mainnet.stargaze-apis.com/graphql)
STARGAZE_ENDPOINT=

# GenLayer
GENLAYER_PRIVATE_KEY= # Private key of the GenLayer account to use for the agent in this format (0x0000000000000000000000000000000000000000000000000000000000000000)

####################################
#### Misc Plugin Configurations ####
####################################

# Intiface Configuration
INTIFACE_WEBSOCKET_URL=ws://localhost:12345

# API key for giphy from https://developers.giphy.com/dashboard/
GIPHY_API_KEY=

# OpenWeather
<<<<<<< HEAD
OPEN_WEATHER_API_KEY= # OpenWeather API key
=======
OPEN_WEATHER_API_KEY=           # OpenWeather API key

#GITCOIN Passport
PASSPORT_API_KEY= #Gitcoin Passport key
PASSPORT_SCORER= #Scorer number
>>>>>>> a3bbaf6c

# EchoChambers Configuration
ECHOCHAMBERS_API_URL=http://127.0.0.1:3333
ECHOCHAMBERS_API_KEY=testingkey0011
ECHOCHAMBERS_USERNAME=eliza
ECHOCHAMBERS_DEFAULT_ROOM=general
ECHOCHAMBERS_POLL_INTERVAL=60
ECHOCHAMBERS_MAX_MESSAGES=10

# Allora
ALLORA_API_KEY=    # Allora API key, format: UP-f8db7d6558ab432ca0d92716
ALLORA_CHAIN_SLUG= # must be one of mainnet, testnet. If not specified, it will use testnet by default

# B2 Network
B2_PRIVATE_KEY= # Private key of the B2 Network account to use for the agent

# Opacity zkTLS
OPACITY_TEAM_ID=f309ac8ae8a9a14a7e62cd1a521b1c5f
OPACITY_CLOUDFLARE_NAME=eigen-test
OPACITY_PROVER_URL=https://opacity-ai-zktls-demo.vercel.app

# AWS S3 Configuration Settings for File Upload
AWS_ACCESS_KEY_ID=
AWS_SECRET_ACCESS_KEY=
AWS_REGION=
AWS_S3_BUCKET=
AWS_S3_UPLOAD_PATH=

# Deepgram
DEEPGRAM_API_KEY=

# Verifiable Inference Configuration
VERIFIABLE_INFERENCE_ENABLED=false    # Set to false to disable verifiable inference
VERIFIABLE_INFERENCE_PROVIDER=opacity # Options: opacity

# Autonome Configuration
AUTONOME_JWT_TOKEN=
AUTONOME_RPC=https://wizard-bff-rpc.alt.technology/v1/bff/aaa/apps

####################################
#### Akash Network Configuration ####
####################################
AKASH_ENV=mainnet
AKASH_NET=https://raw.githubusercontent.com/ovrclk/net/master/mainnet
RPC_ENDPOINT=https://rpc.akashnet.net:443
AKASH_GAS_PRICES=0.025uakt
AKASH_GAS_ADJUSTMENT=1.5
AKASH_KEYRING_BACKEND=os
AKASH_FROM=default
AKASH_FEES=20000uakt
AKASH_DEPOSIT=500000uakt
AKASH_MNEMONIC=
AKASH_WALLET_ADDRESS=
# Akash Pricing API
AKASH_PRICING_API_URL=https://console-api.akash.network/v1/pricing
# Default values # 1 CPU = 1000 1GB = 1000000000 1GB = 1000000000
AKASH_DEFAULT_CPU=1000
AKASH_DEFAULT_MEMORY=1000000000
AKASH_DEFAULT_STORAGE=1000000000
AKASH_SDL=example.sdl.yml
# Close deployment
# Close all deployments = closeAll
# Close a single deployment = dseq and add the value in AKASH_CLOSE_DSEQ
AKASH_CLOSE_DEP=closeAll
AKASH_CLOSE_DSEQ=19729929
# Provider Info we added one to check you will have to pass this into the action
AKASH_PROVIDER_INFO=akash1ccktptfkvdc67msasmesuy5m7gpc76z75kukpz
# Deployment Status
# AKASH_DEP_STATUS = dseq or param_passed when you are building you wil pass the dseq dinamically to test you
# you can pass the dseq using AKASH_DEP_DSEQ 19729929 is an example of a dseq we test while build.
AKASH_DEP_STATUS=dseq
AKASH_DEP_DSEQ=19729929
# Gas Estimation Options: close, create, or update
# qseq is required when operation is "close" 19729929 is an example of a dseq we test while build.
AKASH_GAS_OPERATION=close
AKASH_GAS_DSEQ=19729929
# Manifest
# Values: "auto" | "manual" | "validate_only" Default: "auto"
AKASH_MANIFEST_MODE=auto
# Default: Will use the SDL directory
AKASH_MANIFEST_PATH=
# Values: "strict" | "lenient" | "none" - Default: "strict"
AKASH_MANIFEST_VALIDATION_LEVEL=strict

# Quai Network Ecosystem
QUAI_PRIVATE_KEY=
QUAI_RPC_URL=https://rpc.quai.network<|MERGE_RESOLUTION|>--- conflicted
+++ resolved
@@ -357,7 +357,7 @@
 
 # Squid Router
 SQUID_SDK_URL=https://apiplus.squidrouter.com # Default: https://apiplus.squidrouter.com
-SQUID_INTEGRATOR_ID= # get integrator id through https://docs.squidrouter.com/
+SQUID_INTEGRATOR_ID=                          # get integrator id through https://docs.squidrouter.com/
 SQUID_EVM_ADDRESS=
 SQUID_EVM_PRIVATE_KEY=
 SQUID_API_THROTTLE_INTERVAL= # Default: 0; Used to throttle API calls to avoid rate limiting (in ms)
@@ -500,15 +500,11 @@
 GIPHY_API_KEY=
 
 # OpenWeather
-<<<<<<< HEAD
 OPEN_WEATHER_API_KEY= # OpenWeather API key
-=======
-OPEN_WEATHER_API_KEY=           # OpenWeather API key
 
 #GITCOIN Passport
 PASSPORT_API_KEY= #Gitcoin Passport key
-PASSPORT_SCORER= #Scorer number
->>>>>>> a3bbaf6c
+PASSPORT_SCORER=  #Scorer number
 
 # EchoChambers Configuration
 ECHOCHAMBERS_API_URL=http://127.0.0.1:3333
