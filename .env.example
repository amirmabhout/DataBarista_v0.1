# Cache Configs
CACHE_STORE=database # Defaults to database. Other available cache store: redis and filesystem
REDIS_URL= # Redis URL - could be a local redis instance or cloud hosted redis. Also support rediss:// urls

PGLITE_DATA_DIR= #../pgLite/ if selecting a directory   --- or memory:// if selecting in memory

# Discord Configuration
DISCORD_APPLICATION_ID=
DISCORD_API_TOKEN=              # Bot token
DISCORD_VOICE_CHANNEL_ID=       # The ID of the voice channel the bot should join (optional)

# AI Model API Keys
OPENAI_API_KEY=                 # OpenAI API key, starting with sk-
OPENAI_API_URL=                 # OpenAI API Endpoint (optional), Default: https://api.openai.com/v1
SMALL_OPENAI_MODEL=             # Default: gpt-4o-mini
MEDIUM_OPENAI_MODEL=            # Default: gpt-4o
LARGE_OPENAI_MODEL=             # Default: gpt-4o
EMBEDDING_OPENAI_MODEL=         # Default: text-embedding-3-small
IMAGE_OPENAI_MODEL=             # Default: dall-e-3

# Eternal AI's Decentralized Inference API
ETERNALAI_URL=
ETERNALAI_MODEL=                # Default: "neuralmagic/Meta-Llama-3.1-405B-Instruct-quantized.w4a16"
ETERNALAI_CHAIN_ID=45762        #Default: "45762"
ETERNALAI_API_KEY=
ETERNALAI_LOG=false    #Default: false

GROK_API_KEY=                   # GROK/xAI API Key
GROQ_API_KEY=                   # Starts with gsk_
OPENROUTER_API_KEY=
GOOGLE_GENERATIVE_AI_API_KEY=   # Gemini API key

ALI_BAILIAN_API_KEY=            # Ali Bailian API Key
NANOGPT_API_KEY=                # NanoGPT API Key

HYPERBOLIC_API_KEY=             # Hyperbolic API Key
HYPERBOLIC_MODEL=
IMAGE_HYPERBOLIC_MODEL=         # Default: FLUX.1-dev
SMALL_HYPERBOLIC_MODEL=         # Default: meta-llama/Llama-3.2-3B-Instruct
MEDIUM_HYPERBOLIC_MODEL=        # Default: meta-llama/Meta-Llama-3.1-70B-Instruct
LARGE_HYPERBOLIC_MODEL=         # Default: meta-llama/Meta-Llama-3.1-405-Instruct


# Infera Configuration

INFERA_API_KEY=              # visit api.infera.org/docs to obtain an API key under /signup_user
INFERA_MODEL=                # Default: llama3.2:latest
INFERA_SERVER_URL=           # Default: https://api.infera.org/

SMALL_INFERA_MODEL=          #Recommended: llama3.2:latest
MEDIUM_INFERA_MODEL=         #Recommended: mistral-nemo:latest
LARGE_INFERA_MODEL=          #Recommended: mistral-small:latest


# Livepeer configuration
LIVEPEER_GATEWAY_URL=           # Free inference gateways and docs: https://livepeer-eliza.com/
LIVEPEER_IMAGE_MODEL=           # Default: ByteDance/SDXL-Lightning

# Speech Synthesis
ELEVENLABS_XI_API_KEY=          # API key from elevenlabs

# Transcription Provider
TRANSCRIPTION_PROVIDER=         # Default: local (possible values: openai, deepgram, local)

# Direct Client Setting
EXPRESS_MAX_PAYLOAD= # Default: 100kb

# ElevenLabs Settings
ELEVENLABS_MODEL_ID=eleven_multilingual_v2
ELEVENLABS_VOICE_ID=21m00Tcm4TlvDq8ikWAM
ELEVENLABS_VOICE_STABILITY=0.5
ELEVENLABS_VOICE_SIMILARITY_BOOST=0.9
ELEVENLABS_VOICE_STYLE=0.66
ELEVENLABS_VOICE_USE_SPEAKER_BOOST=false
ELEVENLABS_OPTIMIZE_STREAMING_LATENCY=4
ELEVENLABS_OUTPUT_FORMAT=pcm_16000

# Twitter/X Configuration
TWITTER_DRY_RUN=false
TWITTER_USERNAME=               # Account username
TWITTER_PASSWORD=               # Account password
TWITTER_EMAIL=                  # Account email
TWITTER_2FA_SECRET=

TWITTER_POLL_INTERVAL=120       # How often (in seconds) the bot should check for interactions
TWITTER_SEARCH_ENABLE=FALSE     # Enable timeline search, WARNING this greatly increases your chance of getting banned
TWITTER_TARGET_USERS=           # Comma separated list of Twitter user names to interact with
TWITTER_RETRY_LIMIT=            # Maximum retry attempts for Twitter login
TWITTER_SPACES_ENABLE=false     # Enable or disable Twitter Spaces logic

<<<<<<< HEAD
TWITTER_APPROVAL_DISCORD_CHANNEL_ID= # Channel ID for the Discord bot to listen and send approval messages
TWITTER_APPROVAL_DISCORD_BOT_TOKEN= # Discord bot token
TWITTER_APPROVAL_ENABLED=  # Enable or disable Twitter approval logic #Default is false
TWITTER_APPROVAL_CHECK_INTERVAL=60000  # Default: 60 seconds

X_SERVER_URL=
XAI_API_KEY=
XAI_MODEL=

=======
>>>>>>> 233b5753
# Post Interval Settings (in minutes)
POST_INTERVAL_MIN=              # Default: 90
POST_INTERVAL_MAX=              # Default: 180
POST_IMMEDIATELY=

# Twitter action processing configuration
ACTION_INTERVAL=      # Interval in minutes between action processing runs (default: 5 minutes)
ENABLE_ACTION_PROCESSING=false   # Set to true to enable the action processing loop
MAX_ACTIONS_PROCESSING=1 # Maximum number of actions (e.g., retweets, likes) to process in a single cycle. Helps prevent excessive or uncontrolled actions.
ACTION_TIMELINE_TYPE=foryou      # Type of timeline to interact with. Options: "foryou" or "following". Default: "foryou"

# Feature Flags
USE_OPENAI_EMBEDDING=           # Set to TRUE for OpenAI/1536, leave blank for local
USE_OLLAMA_EMBEDDING=           # Set to TRUE for OLLAMA/1024, leave blank for local

# OpenRouter Models
OPENROUTER_MODEL=               # Default: uses hermes 70b/405b
SMALL_OPENROUTER_MODEL=
MEDIUM_OPENROUTER_MODEL=
LARGE_OPENROUTER_MODEL=

# REDPILL Configuration
# https://docs.red-pill.ai/get-started/supported-models
REDPILL_API_KEY=                # REDPILL API Key
REDPILL_MODEL=
SMALL_REDPILL_MODEL=            # Default: gpt-4o-mini
MEDIUM_REDPILL_MODEL=           # Default: gpt-4o
LARGE_REDPILL_MODEL=            # Default: gpt-4o

# Grok Configuration
SMALL_GROK_MODEL=       # Default: grok-2-1212
MEDIUM_GROK_MODEL=      # Default: grok-2-1212
LARGE_GROK_MODEL=       # Default: grok-2-1212
EMBEDDING_GROK_MODEL=   # Default: grok-2-1212

# Ollama Configuration
OLLAMA_SERVER_URL=              # Default: localhost:11434
OLLAMA_MODEL=
OLLAMA_EMBEDDING_MODEL=         # Default: mxbai-embed-large
SMALL_OLLAMA_MODEL=             # Default: llama3.2
MEDIUM_OLLAMA_MODEL=            # Default: hermes3
LARGE_OLLAMA_MODEL=             # Default: hermes3:70b

# Google Configuration
GOOGLE_MODEL=
SMALL_GOOGLE_MODEL=             # Default: gemini-1.5-flash-latest
MEDIUM_GOOGLE_MODEL=            # Default: gemini-1.5-flash-latest
LARGE_GOOGLE_MODEL=             # Default: gemini-1.5-pro-latest
EMBEDDING_GOOGLE_MODEL=         # Default: text-embedding-004

# Groq Configuration
SMALL_GROQ_MODEL=               # Default: llama-3.1-8b-instant
MEDIUM_GROQ_MODEL=              # Default: llama-3.3-70b-versatile
LARGE_GROQ_MODEL=               # Default: llama-3.2-90b-vision-preview
EMBEDDING_GROQ_MODEL=           # Default: llama-3.1-8b-instant

# LlamaLocal Configuration
LLAMALOCAL_PATH=                # Default: "" which is the current directory in plugin-node/dist/ which gets destroyed and recreated on every build

# NanoGPT Configuration
SMALL_NANOGPT_MODEL=            # Default: gpt-4o-mini
MEDIUM_NANOGPT_MODEL=           # Default: gpt-4o
LARGE_NANOGPT_MODEL=            # Default: gpt-4o

# Anthropic Configuration
ANTHROPIC_API_KEY=              # For Claude
SMALL_ANTHROPIC_MODEL=          # Default: claude-3-haiku-20240307
MEDIUM_ANTHROPIC_MODEL=         # Default: claude-3-5-sonnet-20241022
LARGE_ANTHROPIC_MODEL=          # Default: claude-3-5-sonnet-20241022

# Heurist Configuration
HEURIST_API_KEY=                # Get from https://heurist.ai/dev-access
SMALL_HEURIST_MODEL=            # Default: meta-llama/llama-3-70b-instruct
MEDIUM_HEURIST_MODEL=           # Default: meta-llama/llama-3-70b-instruct
LARGE_HEURIST_MODEL=            # Default: meta-llama/llama-3.1-405b-instruct
HEURIST_IMAGE_MODEL=            # Default: PepeXL

# Gaianet Configuration
GAIANET_MODEL=
GAIANET_SERVER_URL=

SMALL_GAIANET_MODEL=            # Default: llama3b
SMALL_GAIANET_SERVER_URL=       # Default: https://llama3b.gaia.domains/v1
MEDIUM_GAIANET_MODEL=           # Default: llama
MEDIUM_GAIANET_SERVER_URL=      # Default: https://llama8b.gaia.domains/v1
LARGE_GAIANET_MODEL=            # Default: qwen72b
LARGE_GAIANET_SERVER_URL=       # Default: https://qwen72b.gaia.domains/v1

GAIANET_EMBEDDING_MODEL=
USE_GAIANET_EMBEDDING=          # Set to TRUE for GAIANET/768, leave blank for local

# Volcengine Configuration
VOLENGINE_API_URL=              # Volcengine API Endpoint, Default: https://open.volcengineapi.com/api/v3/
VOLENGINE_MODEL=
SMALL_VOLENGINE_MODEL=          # Default: doubao-lite-128k
MEDIUM_VOLENGINE_MODEL=         # Default: doubao-pro-128k
LARGE_VOLENGINE_MODEL=          # Default: doubao-pro-256k
VOLENGINE_EMBEDDING_MODEL=      # Default: doubao-embedding

# EVM
EVM_PRIVATE_KEY=
EVM_PROVIDER_URL=

# Avalanche
AVALANCHE_PRIVATE_KEY=
AVALANCHE_PUBLIC_KEY=

# Arthera
ARTHERA_PRIVATE_KEY=

# Solana
SOLANA_PRIVATE_KEY=
SOLANA_PUBLIC_KEY=
SOLANA_CLUSTER= # Default: devnet. Solana Cluster: 'devnet' | 'testnet' | 'mainnet-beta'
SOLANA_ADMIN_PRIVATE_KEY= # This wallet is used to verify NFTs
SOLANA_ADMIN_PUBLIC_KEY= # This wallet is used to verify NFTs
SOLANA_VERIFY_TOKEN= # Authentication token for calling the verification API

# Fallback Wallet Configuration (deprecated)
WALLET_PRIVATE_KEY=
WALLET_PUBLIC_KEY=

BIRDEYE_API_KEY=

# Solana Configuration
SOL_ADDRESS=So11111111111111111111111111111111111111112
SLIPPAGE=1
BASE_MINT=So11111111111111111111111111111111111111112
SOLANA_RPC_URL=https://api.mainnet-beta.solana.com
HELIUS_API_KEY=

# Telegram Configuration
TELEGRAM_BOT_TOKEN=

# Together Configuration
TOGETHER_API_KEY=

# Server Configuration
SERVER_PORT=3000

# Abstract Configuration
ABSTRACT_ADDRESS=
ABSTRACT_PRIVATE_KEY=
ABSTRACT_RPC_URL=https://api.testnet.abs.xyz

# Starknet Configuration
STARKNET_ADDRESS=
STARKNET_PRIVATE_KEY=
STARKNET_RPC_URL=

# Intiface Configuration
INTIFACE_WEBSOCKET_URL=ws://localhost:12345

# Farcaster Neynar Configuration
FARCASTER_FID=                  # The FID associated with the account your are sending casts from
FARCASTER_NEYNAR_API_KEY=       # Neynar API key: https://neynar.com/
FARCASTER_NEYNAR_SIGNER_UUID=   # Signer for the account you are sending casts from. Create a signer here: https://dev.neynar.com/app
FARCASTER_DRY_RUN=false         # Set to true if you want to run the bot without actually publishing casts
FARCASTER_POLL_INTERVAL=120     # How often (in seconds) the bot should check for farcaster interactions (replies and mentions)

# Coinbase
COINBASE_COMMERCE_KEY=          # From Coinbase developer portal
COINBASE_API_KEY=               # From Coinbase developer portal
COINBASE_PRIVATE_KEY=           # From Coinbase developer portal
COINBASE_GENERATED_WALLET_ID=   # Not your address but the wallet ID from generating a wallet through the plugin
COINBASE_GENERATED_WALLET_HEX_SEED= # Not your address but the wallet hex seed from generating a wallet through the plugin and calling export
COINBASE_NOTIFICATION_URI=      # For webhook plugin the uri you want to send the webhook to for dummy ones use https://webhook.site

# Coinbase Charity Configuration
IS_CHARITABLE=false   # Set to true to enable charity donations
CHARITY_ADDRESS_BASE=0x1234567890123456789012345678901234567890
CHARITY_ADDRESS_SOL=pWvDXKu6CpbKKvKQkZvDA66hgsTB6X2AgFxksYogHLV
CHARITY_ADDRESS_ETH=0x750EF1D7a0b4Ab1c97B7A623D7917CcEb5ea779C
CHARITY_ADDRESS_ARB=0x1234567890123456789012345678901234567890
CHARITY_ADDRESS_POL=0x1234567890123456789012345678901234567890

# thirdweb
THIRDWEB_SECRET_KEY=              # Create key on thirdweb developer dashboard: https://thirdweb.com/

# Conflux Configuration
CONFLUX_CORE_PRIVATE_KEY=
CONFLUX_CORE_SPACE_RPC_URL=
CONFLUX_ESPACE_PRIVATE_KEY=
CONFLUX_ESPACE_RPC_URL=
CONFLUX_MEME_CONTRACT_ADDRESS=

# ZeroG
ZEROG_INDEXER_RPC=
ZEROG_EVM_RPC=
ZEROG_PRIVATE_KEY=
ZEROG_FLOW_ADDRESS=

# TEE Configuration
# TEE_MODE options:
# - LOCAL: Uses simulator at localhost:8090 (for local development)
# - DOCKER: Uses simulator at host.docker.internal:8090 (for docker development)
# - PRODUCTION: No simulator, uses production endpoints
# Defaults to OFF if not specified
TEE_MODE=OFF                    # LOCAL | DOCKER | PRODUCTION
WALLET_SECRET_SALT=             # ONLY define if you want to use TEE Plugin, otherwise it will throw errors

# Galadriel Configuration
GALADRIEL_API_KEY=gal-*         # Get from https://dashboard.galadriel.com/

# Venice Configuration
VENICE_API_KEY=                 # generate from venice settings
SMALL_VENICE_MODEL=             # Default: llama-3.3-70b
MEDIUM_VENICE_MODEL=            # Default: llama-3.3-70b
LARGE_VENICE_MODEL=             # Default: llama-3.1-405b
IMAGE_VENICE_MODEL=             # Default: fluently-xl

# Coin Price Configuration
COINMARKETCAP_API_KEY=
COINGECKO_API_KEY=

# Akash Chat API Configuration docs: https://chatapi.akash.network/documentation
AKASH_CHAT_API_KEY= # Get from https://chatapi.akash.network/
SMALL_AKASH_CHAT_API_MODEL=  # Default: Meta-Llama-3-2-3B-Instruct
MEDIUM_AKASH_CHAT_API_MODEL= # Default: Meta-Llama-3-3-70B-Instruct
LARGE_AKASH_CHAT_API_MODEL=  # Default: Meta-Llama-3-1-405B-Instruct-FP8

# fal.ai Configuration
FAL_API_KEY=
FAL_AI_LORA_PATH=

# Web search API Configuration
TAVILY_API_KEY=

# WhatsApp Cloud API Configuration
WHATSAPP_ACCESS_TOKEN=          # Permanent access token from Facebook Developer Console
WHATSAPP_PHONE_NUMBER_ID=       # Phone number ID from WhatsApp Business API
WHATSAPP_BUSINESS_ACCOUNT_ID=   # Business Account ID from Facebook Business Manager
WHATSAPP_WEBHOOK_VERIFY_TOKEN=  # Custom string for webhook verification
WHATSAPP_API_VERSION=v17.0      # WhatsApp API version (default: v17.0)

# Flow Blockchain Configuration
FLOW_ADDRESS=
FLOW_PRIVATE_KEY=               # Private key for SHA3-256 + P256 ECDSA
FLOW_NETWORK=                   # Default: mainnet
FLOW_ENDPOINT_URL=              # Default: https://mainnet.onflow.org

# ICP
INTERNET_COMPUTER_PRIVATE_KEY=
INTERNET_COMPUTER_ADDRESS=

# Aptos
APTOS_PRIVATE_KEY=              # Aptos private key
APTOS_NETWORK=                  # Must be one of mainnet, testnet

# EchoChambers Configuration
ECHOCHAMBERS_API_URL=http://127.0.0.1:3333
ECHOCHAMBERS_API_KEY=testingkey0011
ECHOCHAMBERS_USERNAME=eliza
ECHOCHAMBERS_DEFAULT_ROOM=general
ECHOCHAMBERS_POLL_INTERVAL=60
ECHOCHAMBERS_MAX_MESSAGES=10

# MultiversX
MVX_PRIVATE_KEY= # Multiversx private key
MVX_NETWORK= # must be one of mainnet, devnet, testnet

# NEAR
NEAR_WALLET_SECRET_KEY=
NEAR_WALLET_PUBLIC_KEY=
NEAR_ADDRESS=
SLIPPAGE=1
NEAR_RPC_URL=https://rpc.testnet.near.org
NEAR_NETWORK=testnet # or mainnet

# ZKsync Era Configuration
ZKSYNC_ADDRESS=
ZKSYNC_PRIVATE_KEY=

# Avail DA Configuration
AVAIL_ADDRESS=
AVAIL_SEED=
AVAIL_APP_ID=0
AVAIL_RPC_URL=wss://avail-turing.public.blastapi.io/     # (Default) Testnet: wss://avail-turing.public.blastapi.io/ | Mainnet: wss://avail-mainnet.public.blastapi.io/

# Marlin
TEE_MARLIN=                             # Set "yes" to enable the plugin
TEE_MARLIN_ATTESTATION_ENDPOINT=        # Optional, default "http://127.0.0.1:1350"

# Ton
TON_PRIVATE_KEY= # Ton Mnemonic Seed Phrase Join With Empty String
TON_RPC_URL=     # ton rpc

# AWS S3 Configuration Settings for File Upload
AWS_ACCESS_KEY_ID=
AWS_SECRET_ACCESS_KEY=
AWS_REGION=
AWS_S3_BUCKET=
AWS_S3_UPLOAD_PATH=

# Deepgram
DEEPGRAM_API_KEY=

# Sui
SUI_PRIVATE_KEY= # Sui Mnemonic Seed Phrase (`sui keytool generate ed25519`) , Also support `suiprivatekeyxxxx` (sui keytool export --key-identity 0x63)
SUI_NETWORK=     # must be one of mainnet, testnet, devnet, localnet

# Story
STORY_PRIVATE_KEY= # Story private key
STORY_API_BASE_URL= # Story API base URL
STORY_API_KEY= # Story API key
PINATA_JWT= # Pinata JWT for uploading files to IPFS

# Cosmos
COSMOS_RECOVERY_PHRASE= # 12 words recovery phrase (need to be in quotes, because of spaces)
COSMOS_AVAILABLE_CHAINS= # mantrachaintestnet2,cosmos  # Array of chains
# Cronos zkEVM
CRONOSZKEVM_ADDRESS=
CRONOSZKEVM_PRIVATE_KEY=

# Fuel Ecosystem (FuelVM)
FUEL_WALLET_PRIVATE_KEY=

# Tokenizer Settings
TOKENIZER_MODEL=  # Specify the tokenizer model to be used.
TOKENIZER_TYPE=   # Options: tiktoken (for OpenAI models) or auto (AutoTokenizer from Hugging Face for non-OpenAI models). Default: tiktoken.


# Spheron
SPHERON_PRIVATE_KEY=
SPHERON_PROVIDER_PROXY_URL=
SPHERON_WALLET_ADDRESS=

# Stargaze NFT marketplace from Cosmos (You can use https://graphql.mainnet.stargaze-apis.com/graphql)
STARGAZE_ENDPOINT=

# GenLayer
GENLAYER_PRIVATE_KEY= # Private key of the GenLayer account to use for the agent in this format (0x0000000000000000000000000000000000000000000000000000000000000000)

# OpenWeather
OPEN_WEATHER_API_KEY=  # OpenWeather API key

# Allora
ALLORA_API_KEY= # Allora API key, format: UP-f8db7d6558ab432ca0d92716
ALLORA_CHAIN_SLUG= # must be one of mainnet, testnet. If not specified, it will use testnet by default<|MERGE_RESOLUTION|>--- conflicted
+++ resolved
@@ -88,18 +88,11 @@
 TWITTER_RETRY_LIMIT=            # Maximum retry attempts for Twitter login
 TWITTER_SPACES_ENABLE=false     # Enable or disable Twitter Spaces logic
 
-<<<<<<< HEAD
 TWITTER_APPROVAL_DISCORD_CHANNEL_ID= # Channel ID for the Discord bot to listen and send approval messages
 TWITTER_APPROVAL_DISCORD_BOT_TOKEN= # Discord bot token
 TWITTER_APPROVAL_ENABLED=  # Enable or disable Twitter approval logic #Default is false
 TWITTER_APPROVAL_CHECK_INTERVAL=60000  # Default: 60 seconds
 
-X_SERVER_URL=
-XAI_API_KEY=
-XAI_MODEL=
-
-=======
->>>>>>> 233b5753
 # Post Interval Settings (in minutes)
 POST_INTERVAL_MIN=              # Default: 90
 POST_INTERVAL_MAX=              # Default: 180
