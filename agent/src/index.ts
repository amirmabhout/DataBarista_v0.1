import { PostgresDatabaseAdapter } from "@elizaos/adapter-postgres";
import { SqliteDatabaseAdapter } from "@elizaos/adapter-sqlite";
import { AutoClientInterface } from "@elizaos/client-auto";
import { DiscordClientInterface } from "@elizaos/client-discord";
import { FarcasterAgentClient } from "@elizaos/client-farcaster";
import { LensAgentClient } from "@elizaos/client-lens";
import { SlackClientInterface } from "@elizaos/client-slack";
import { TelegramClientInterface } from "@elizaos/client-telegram";
import { TwitterClientInterface } from "@elizaos/client-twitter";
import {
    AgentRuntime,
    CacheManager,
    Character,
    Clients,
    DbCacheAdapter,
    defaultCharacter,
    elizaLogger,
    FsCacheAdapter,
    IAgentRuntime,
    IDatabaseAdapter,
    IDatabaseCacheAdapter,
    ModelProviderName,
    settings,
    stringToUuid,
    validateCharacterConfig,
    CacheStore,
    Client,
    ICacheManager,
    parseBooleanFromText,
} from "@elizaos/core";
import { RedisClient } from "@elizaos/adapter-redis";
import { zgPlugin } from "@elizaos/plugin-0g";
import { bootstrapPlugin } from "@elizaos/plugin-bootstrap";
import createGoatPlugin from "@elizaos/plugin-goat";
// import { intifacePlugin } from "@elizaos/plugin-intiface";
import { DirectClient } from "@elizaos/client-direct";
import { aptosPlugin } from "@elizaos/plugin-aptos";
import {
    advancedTradePlugin,
    coinbaseCommercePlugin,
    coinbaseMassPaymentsPlugin,
    tokenContractPlugin,
    tradePlugin,
    webhookPlugin,
<<<<<<< HEAD
} from "@elizaos/plugin-coinbase";
import { confluxPlugin } from "@elizaos/plugin-conflux";
import { evmPlugin } from "@elizaos/plugin-evm";
import { storyPlugin } from "@elizaos/plugin-story";
import { flowPlugin } from "@elizaos/plugin-flow";
import { fuelPlugin } from "@elizaos/plugin-fuel";
import { imageGenerationPlugin } from "@elizaos/plugin-image-generation";
import { ThreeDGenerationPlugin } from "@elizaos/plugin-3d-generation";
import { multiversxPlugin } from "@elizaos/plugin-multiversx";
import { nearPlugin } from "@elizaos/plugin-near";
import { nftGenerationPlugin } from "@elizaos/plugin-nft-generation";
import { createNodePlugin } from "@elizaos/plugin-node";
import { solanaPlugin } from "@elizaos/plugin-solana";
import { suiPlugin } from "@elizaos/plugin-sui";
import { TEEMode, teePlugin } from "@elizaos/plugin-tee";
import { tonPlugin } from "@elizaos/plugin-ton";
import { zksyncEraPlugin } from "@elizaos/plugin-zksync-era";
import { cronosZkEVMPlugin } from "@elizaos/plugin-cronoszkevm";
import { abstractPlugin } from "@elizaos/plugin-abstract";
import { avalanchePlugin } from "@elizaos/plugin-avalanche";
import { webSearchPlugin } from "@elizaos/plugin-web-search";
import { echoChamberPlugin } from "@elizaos/plugin-echochambers";
=======
    advancedTradePlugin,
} from "@ai16z/plugin-coinbase";
import { confluxPlugin } from "@ai16z/plugin-conflux";
import { imageGenerationPlugin } from "@ai16z/plugin-image-generation";
import { evmPlugin } from "@ai16z/plugin-evm";
import { createNodePlugin } from "@ai16z/plugin-node";
import { solanaPlugin } from "@ai16z/plugin-solana";
import { teePlugin, TEEMode } from "@ai16z/plugin-tee";
import { aptosPlugin, TransferAptosToken } from "@ai16z/plugin-aptos";
import { flowPlugin } from "@ai16z/plugin-flow";
import { genLayerPlugin } from "@ai16z/plugin-genlayer";
>>>>>>> b5ba91c0
import Database from "better-sqlite3";
import fs from "fs";
import path from "path";
import { fileURLToPath } from "url";
import yargs from "yargs";
import net from "net";

const __filename = fileURLToPath(import.meta.url); // get the resolved path to the file
const __dirname = path.dirname(__filename); // get the name of the directory

export const wait = (minTime: number = 1000, maxTime: number = 3000) => {
    const waitTime =
        Math.floor(Math.random() * (maxTime - minTime + 1)) + minTime;
    return new Promise((resolve) => setTimeout(resolve, waitTime));
};

const logFetch = async (url: string, options: any) => {
    elizaLogger.debug(`Fetching ${url}`);
    // Disabled to avoid disclosure of sensitive information such as API keys
    // elizaLogger.debug(JSON.stringify(options, null, 2));
    return fetch(url, options);
};

export function parseArguments(): {
    character?: string;
    characters?: string;
} {
    try {
        return yargs(process.argv.slice(3))
            .option("character", {
                type: "string",
                description: "Path to the character JSON file",
            })
            .option("characters", {
                type: "string",
                description:
                    "Comma separated list of paths to character JSON files",
            })
            .parseSync();
    } catch (error) {
        elizaLogger.error("Error parsing arguments:", error);
        return {};
    }
}

function tryLoadFile(filePath: string): string | null {
    try {
        return fs.readFileSync(filePath, "utf8");
    } catch (e) {
        return null;
    }
}

function isAllStrings(arr: unknown[]): boolean {
    return Array.isArray(arr) && arr.every((item) => typeof item === "string");
}

export async function loadCharacters(
    charactersArg: string
): Promise<Character[]> {
    let characterPaths = charactersArg
        ?.split(",")
        .map((filePath) => filePath.trim());
    const loadedCharacters = [];

    if (characterPaths?.length > 0) {
        for (const characterPath of characterPaths) {
            let content = null;
            let resolvedPath = "";

            // Try different path resolutions in order
            const pathsToTry = [
                characterPath, // exact path as specified
                path.resolve(process.cwd(), characterPath), // relative to cwd
                path.resolve(process.cwd(), "agent", characterPath), // Add this
                path.resolve(__dirname, characterPath), // relative to current script
                path.resolve(
                    __dirname,
                    "characters",
                    path.basename(characterPath)
                ), // relative to agent/characters
                path.resolve(
                    __dirname,
                    "../characters",
                    path.basename(characterPath)
                ), // relative to characters dir from agent
                path.resolve(
                    __dirname,
                    "../../characters",
                    path.basename(characterPath)
                ), // relative to project root characters dir
            ];

            elizaLogger.info(
                "Trying paths:",
                pathsToTry.map((p) => ({
                    path: p,
                    exists: fs.existsSync(p),
                }))
            );

            for (const tryPath of pathsToTry) {
                content = tryLoadFile(tryPath);
                if (content !== null) {
                    resolvedPath = tryPath;
                    break;
                }
            }

            if (content === null) {
                elizaLogger.error(
                    `Error loading character from ${characterPath}: File not found in any of the expected locations`
                );
                elizaLogger.error("Tried the following paths:");
                pathsToTry.forEach((p) => elizaLogger.error(` - ${p}`));
                process.exit(1);
            }

            try {
                const character = JSON.parse(content);
                validateCharacterConfig(character);

                // .id isn't really valid
                const characterId = character.id || character.name;
                const characterPrefix = `CHARACTER.${characterId.toUpperCase().replace(/ /g, "_")}.`;

                const characterSettings = Object.entries(process.env)
                    .filter(([key]) => key.startsWith(characterPrefix))
                    .reduce((settings, [key, value]) => {
                        const settingKey = key.slice(characterPrefix.length);
                        return { ...settings, [settingKey]: value };
                    }, {});

                if (Object.keys(characterSettings).length > 0) {
                    character.settings = character.settings || {};
                    character.settings.secrets = {
                        ...characterSettings,
                        ...character.settings.secrets,
                    };
                }

                // Handle plugins
                if (isAllStrings(character.plugins)) {
                    elizaLogger.info("Plugins are: ", character.plugins);
                    const importedPlugins = await Promise.all(
                        character.plugins.map(async (plugin) => {
                            const importedPlugin = await import(plugin);
                            return importedPlugin.default;
                        })
                    );
                    character.plugins = importedPlugins;
                }

                loadedCharacters.push(character);
                elizaLogger.info(
                    `Successfully loaded character from: ${resolvedPath}`
                );
            } catch (e) {
                elizaLogger.error(
                    `Error parsing character from ${resolvedPath}: ${e}`
                );
                process.exit(1);
            }
        }
    }

    if (loadedCharacters.length === 0) {
        elizaLogger.info("No characters found, using default character");
        loadedCharacters.push(defaultCharacter);
    }

    return loadedCharacters;
}

export function getTokenForProvider(
    provider: ModelProviderName,
    character: Character
): string {
    switch (provider) {
        // no key needed for llama_local or gaianet
        case ModelProviderName.LLAMALOCAL:
            return "";
        case ModelProviderName.OLLAMA:
            return "";
        case ModelProviderName.GAIANET:
            return "";
        case ModelProviderName.OPENAI:
            return (
                character.settings?.secrets?.OPENAI_API_KEY ||
                settings.OPENAI_API_KEY
            );
        case ModelProviderName.ETERNALAI:
            return (
                character.settings?.secrets?.ETERNALAI_API_KEY ||
                settings.ETERNALAI_API_KEY
            );
        case ModelProviderName.LLAMACLOUD:
        case ModelProviderName.TOGETHER:
            return (
                character.settings?.secrets?.LLAMACLOUD_API_KEY ||
                settings.LLAMACLOUD_API_KEY ||
                character.settings?.secrets?.TOGETHER_API_KEY ||
                settings.TOGETHER_API_KEY ||
                character.settings?.secrets?.XAI_API_KEY ||
                settings.XAI_API_KEY ||
                character.settings?.secrets?.OPENAI_API_KEY ||
                settings.OPENAI_API_KEY
            );
        case ModelProviderName.CLAUDE_VERTEX:
        case ModelProviderName.ANTHROPIC:
            return (
                character.settings?.secrets?.ANTHROPIC_API_KEY ||
                character.settings?.secrets?.CLAUDE_API_KEY ||
                settings.ANTHROPIC_API_KEY ||
                settings.CLAUDE_API_KEY
            );
        case ModelProviderName.REDPILL:
            return (
                character.settings?.secrets?.REDPILL_API_KEY ||
                settings.REDPILL_API_KEY
            );
        case ModelProviderName.OPENROUTER:
            return (
                character.settings?.secrets?.OPENROUTER ||
                settings.OPENROUTER_API_KEY
            );
        case ModelProviderName.GROK:
            return (
                character.settings?.secrets?.GROK_API_KEY ||
                settings.GROK_API_KEY
            );
        case ModelProviderName.HEURIST:
            return (
                character.settings?.secrets?.HEURIST_API_KEY ||
                settings.HEURIST_API_KEY
            );
        case ModelProviderName.GROQ:
            return (
                character.settings?.secrets?.GROQ_API_KEY ||
                settings.GROQ_API_KEY
            );
        case ModelProviderName.GALADRIEL:
            return (
                character.settings?.secrets?.GALADRIEL_API_KEY ||
                settings.GALADRIEL_API_KEY
            );
        case ModelProviderName.FAL:
            return (
                character.settings?.secrets?.FAL_API_KEY || settings.FAL_API_KEY
            );
        case ModelProviderName.ALI_BAILIAN:
            return (
                character.settings?.secrets?.ALI_BAILIAN_API_KEY ||
                settings.ALI_BAILIAN_API_KEY
            );
        case ModelProviderName.VOLENGINE:
            return (
                character.settings?.secrets?.VOLENGINE_API_KEY ||
                settings.VOLENGINE_API_KEY
            );
        case ModelProviderName.NANOGPT:
            return (
                character.settings?.secrets?.NANOGPT_API_KEY ||
                settings.NANOGPT_API_KEY
            );
        case ModelProviderName.HYPERBOLIC:
            return (
                character.settings?.secrets?.HYPERBOLIC_API_KEY ||
                settings.HYPERBOLIC_API_KEY
            );
        case ModelProviderName.VENICE:
            return (
                character.settings?.secrets?.VENICE_API_KEY ||
                settings.VENICE_API_KEY
            );
        case ModelProviderName.AKASH_CHAT_API:
            return (
                character.settings?.secrets?.AKASH_CHAT_API_KEY ||
                settings.AKASH_CHAT_API_KEY
            );
        case ModelProviderName.GOOGLE:
            return (
                character.settings?.secrets?.GOOGLE_GENERATIVE_AI_API_KEY ||
                settings.GOOGLE_GENERATIVE_AI_API_KEY
            );
        default:
            const errorMessage = `Failed to get token - unsupported model provider: ${provider}`;
            elizaLogger.error(errorMessage);
            throw new Error(errorMessage);
    }
}

function initializeDatabase(dataDir: string) {
    if (process.env.POSTGRES_URL) {
        elizaLogger.info("Initializing PostgreSQL connection...");
        const db = new PostgresDatabaseAdapter({
            connectionString: process.env.POSTGRES_URL,
            parseInputs: true,
        });

        // Test the connection
        db.init()
            .then(() => {
                elizaLogger.success(
                    "Successfully connected to PostgreSQL database"
                );
            })
            .catch((error) => {
                elizaLogger.error("Failed to connect to PostgreSQL:", error);
            });

        return db;
    } else {
        const filePath =
            process.env.SQLITE_FILE ?? path.resolve(dataDir, "db.sqlite");
        // ":memory:";
        const db = new SqliteDatabaseAdapter(new Database(filePath));
        return db;
    }
}

// also adds plugins from character file into the runtime
export async function initializeClients(
    character: Character,
    runtime: IAgentRuntime
) {
    // each client can only register once
    // and if we want two we can explicitly support it
    const clients: Record<string, any> = {};
    const clientTypes: string[] =
        character.clients?.map((str) => str.toLowerCase()) || [];
    elizaLogger.log("initializeClients", clientTypes, "for", character.name);

    if (clientTypes.includes(Clients.DIRECT)) {
        const autoClient = await AutoClientInterface.start(runtime);
        if (autoClient) clients.auto = autoClient;
    }

    if (clientTypes.includes(Clients.DISCORD)) {
        const discordClient = await DiscordClientInterface.start(runtime);
        if (discordClient) clients.discord = discordClient;
    }

    if (clientTypes.includes(Clients.TELEGRAM)) {
        const telegramClient = await TelegramClientInterface.start(runtime);
        if (telegramClient) clients.telegram = telegramClient;
    }

    if (clientTypes.includes(Clients.TWITTER)) {
        const twitterClient = await TwitterClientInterface.start(runtime);
        if (twitterClient) {
            clients.twitter = twitterClient;
        }
    }

    if (clientTypes.includes(Clients.FARCASTER)) {
        // why is this one different :(
        const farcasterClient = new FarcasterAgentClient(runtime);
        if (farcasterClient) {
            farcasterClient.start();
            clients.farcaster = farcasterClient;
        }
    }
    if (clientTypes.includes("lens")) {
        const lensClient = new LensAgentClient(runtime);
        lensClient.start();
        clients.lens = lensClient;
    }

    elizaLogger.log("client keys", Object.keys(clients));

    // TODO: Add Slack client to the list
    // Initialize clients as an object

    if (clientTypes.includes("slack")) {
        const slackClient = await SlackClientInterface.start(runtime);
        if (slackClient) clients.slack = slackClient; // Use object property instead of push
    }

    function determineClientType(client: Client): string {
        // Check if client has a direct type identifier
        if ("type" in client) {
            return (client as any).type;
        }

        // Check constructor name
        const constructorName = client.constructor?.name;
        if (constructorName && !constructorName.includes("Object")) {
            return constructorName.toLowerCase().replace("client", "");
        }

        // Fallback: Generate a unique identifier
        return `client_${Date.now()}`;
    }

    if (character.plugins?.length > 0) {
        for (const plugin of character.plugins) {
            if (plugin.clients) {
                for (const client of plugin.clients) {
                    const startedClient = await client.start(runtime);
                    const clientType = determineClientType(client);
                    elizaLogger.debug(
                        `Initializing client of type: ${clientType}`
                    );
                    clients[clientType] = startedClient;
                }
            }
        }
    }

    return clients;
}

function getSecret(character: Character, secret: string) {
    return character.settings?.secrets?.[secret] || process.env[secret];
}

let nodePlugin: any | undefined;

export async function createAgent(
    character: Character,
    db: IDatabaseAdapter,
    cache: ICacheManager,
    token: string
): Promise<AgentRuntime> {
    elizaLogger.success(
        elizaLogger.successesTitle,
        "Creating runtime for character",
        character.name
    );

    nodePlugin ??= createNodePlugin();

    const teeMode = getSecret(character, "TEE_MODE") || "OFF";
    const walletSecretSalt = getSecret(character, "WALLET_SECRET_SALT");

    // Validate TEE configuration
    if (teeMode !== TEEMode.OFF && !walletSecretSalt) {
        elizaLogger.error(
            "WALLET_SECRET_SALT required when TEE_MODE is enabled"
        );
        throw new Error("Invalid TEE configuration");
    }

    let goatPlugin: any | undefined;

    if (getSecret(character, "EVM_PRIVATE_KEY")) {
        goatPlugin = await createGoatPlugin((secret) =>
            getSecret(character, secret)
        );
    }

    return new AgentRuntime({
        databaseAdapter: db,
        token,
        modelProvider: character.modelProvider,
        evaluators: [],
        character,
        // character.plugins are handled when clients are added
        plugins: [
            bootstrapPlugin,
            getSecret(character, "CONFLUX_CORE_PRIVATE_KEY")
                ? confluxPlugin
                : null,
            nodePlugin,
            getSecret(character, "TAVILY_API_KEY") ? webSearchPlugin : null,
            getSecret(character, "SOLANA_PUBLIC_KEY") ||
            (getSecret(character, "WALLET_PUBLIC_KEY") &&
                !getSecret(character, "WALLET_PUBLIC_KEY")?.startsWith("0x"))
                ? solanaPlugin
                : null,
            (getSecret(character, "NEAR_ADDRESS") ||
                getSecret(character, "NEAR_WALLET_PUBLIC_KEY")) &&
            getSecret(character, "NEAR_WALLET_SECRET_KEY")
                ? nearPlugin
                : null,
            getSecret(character, "EVM_PUBLIC_KEY") ||
            (getSecret(character, "WALLET_PUBLIC_KEY") &&
                getSecret(character, "WALLET_PUBLIC_KEY")?.startsWith("0x"))
                ? evmPlugin
                : null,
            (getSecret(character, "SOLANA_PUBLIC_KEY") ||
                (getSecret(character, "WALLET_PUBLIC_KEY") &&
                    !getSecret(character, "WALLET_PUBLIC_KEY")?.startsWith(
                        "0x"
                    ))) &&
            getSecret(character, "SOLANA_ADMIN_PUBLIC_KEY") &&
            getSecret(character, "SOLANA_PRIVATE_KEY") &&
            getSecret(character, "SOLANA_ADMIN_PRIVATE_KEY")
                ? nftGenerationPlugin
                : null,
            getSecret(character, "ZEROG_PRIVATE_KEY") ? zgPlugin : null,
            getSecret(character, "COINBASE_COMMERCE_KEY")
                ? coinbaseCommercePlugin
                : null,
            getSecret(character, "FAL_API_KEY") ||
            getSecret(character, "OPENAI_API_KEY") ||
            getSecret(character, "VENICE_API_KEY") ||
            getSecret(character, "HEURIST_API_KEY") ||
            getSecret(character, "LIVEPEER_GATEWAY_URL")
                ? imageGenerationPlugin
                : null,
            getSecret(character, "FAL_API_KEY") ? ThreeDGenerationPlugin : null,
            ...(getSecret(character, "COINBASE_API_KEY") &&
            getSecret(character, "COINBASE_PRIVATE_KEY")
                ? [
                      coinbaseMassPaymentsPlugin,
                      tradePlugin,
                      tokenContractPlugin,
                      advancedTradePlugin,
                  ]
                : []),
            ...(teeMode !== TEEMode.OFF && walletSecretSalt
                ? [teePlugin, solanaPlugin]
                : []),
            getSecret(character, "COINBASE_API_KEY") &&
            getSecret(character, "COINBASE_PRIVATE_KEY") &&
            getSecret(character, "COINBASE_NOTIFICATION_URI")
                ? webhookPlugin
                : null,
            goatPlugin,
            getSecret(character, "ABSTRACT_PRIVATE_KEY")
                ? abstractPlugin
                : null,
            getSecret(character, "FLOW_ADDRESS") &&
            getSecret(character, "FLOW_PRIVATE_KEY")
                ? flowPlugin
                : null,
            getSecret(character, "APTOS_PRIVATE_KEY") ? aptosPlugin : null,
<<<<<<< HEAD
            getSecret(character, "MVX_PRIVATE_KEY") ? multiversxPlugin : null,
            getSecret(character, "ZKSYNC_PRIVATE_KEY") ? zksyncEraPlugin : null,
            getSecret(character, "CRONOSZKEVM_PRIVATE_KEY")
                ? cronosZkEVMPlugin
                : null,
            getSecret(character, "TON_PRIVATE_KEY") ? tonPlugin : null,
            getSecret(character, "SUI_PRIVATE_KEY") ? suiPlugin : null,
            getSecret(character, "STORY_PRIVATE_KEY") ? storyPlugin : null,
            getSecret(character, "FUEL_PRIVATE_KEY") ? fuelPlugin : null,
            getSecret(character, "AVALANCHE_PRIVATE_KEY")
                ? avalanchePlugin
                : null,
            getSecret(character, "ECHOCHAMBERS_API_URL") &&
            getSecret(character, "ECHOCHAMBERS_API_KEY")
                ? echoChamberPlugin
=======
            getSecret(character, "GENLAYER_PRIVATE_KEY")
                ? genLayerPlugin
>>>>>>> b5ba91c0
                : null,
        ].filter(Boolean),
        providers: [],
        actions: [],
        services: [],
        managers: [],
        cacheManager: cache,
        fetch: logFetch,
    });
}

function initializeFsCache(baseDir: string, character: Character) {
    const cacheDir = path.resolve(baseDir, character.id, "cache");

    const cache = new CacheManager(new FsCacheAdapter(cacheDir));
    return cache;
}

function initializeDbCache(character: Character, db: IDatabaseCacheAdapter) {
    const cache = new CacheManager(new DbCacheAdapter(db, character.id));
    return cache;
}

function initializeCache(
    cacheStore: string,
    character: Character,
    baseDir?: string,
    db?: IDatabaseCacheAdapter
) {
    switch (cacheStore) {
        case CacheStore.REDIS:
            if (process.env.REDIS_URL) {
                elizaLogger.info("Connecting to Redis...");
                const redisClient = new RedisClient(process.env.REDIS_URL);
                return new CacheManager(
                    new DbCacheAdapter(redisClient, character.id) // Using DbCacheAdapter since RedisClient also implements IDatabaseCacheAdapter
                );
            } else {
                throw new Error("REDIS_URL environment variable is not set.");
            }

        case CacheStore.DATABASE:
            if (db) {
                elizaLogger.info("Using Database Cache...");
                return initializeDbCache(character, db);
            } else {
                throw new Error(
                    "Database adapter is not provided for CacheStore.Database."
                );
            }

        case CacheStore.FILESYSTEM:
            elizaLogger.info("Using File System Cache...");
            return initializeFsCache(baseDir, character);

        default:
            throw new Error(
                `Invalid cache store: ${cacheStore} or required configuration missing.`
            );
    }
}

async function startAgent(
    character: Character,
    directClient: DirectClient
): Promise<AgentRuntime> {
    let db: IDatabaseAdapter & IDatabaseCacheAdapter;
    try {
        character.id ??= stringToUuid(character.name);
        character.username ??= character.name;

        const token = getTokenForProvider(character.modelProvider, character);
        const dataDir = path.join(__dirname, "../data");

        if (!fs.existsSync(dataDir)) {
            fs.mkdirSync(dataDir, { recursive: true });
        }

        db = initializeDatabase(dataDir) as IDatabaseAdapter &
            IDatabaseCacheAdapter;

        await db.init();

        const cache = initializeCache(
            process.env.CACHE_STORE ?? CacheStore.DATABASE,
            character,
            "",
            db
        ); // "" should be replaced with dir for file system caching. THOUGHTS: might probably make this into an env
        const runtime: AgentRuntime = await createAgent(
            character,
            db,
            cache,
            token
        );

        // start services/plugins/process knowledge
        await runtime.initialize();

        // start assigned clients
        runtime.clients = await initializeClients(character, runtime);

        // add to container
        directClient.registerAgent(runtime);

        // report to console
        elizaLogger.debug(`Started ${character.name} as ${runtime.agentId}`);

        return runtime;
    } catch (error) {
        elizaLogger.error(
            `Error starting agent for character ${character.name}:`,
            error
        );
        elizaLogger.error(error);
        if (db) {
            await db.close();
        }
        throw error;
    }
}

const checkPortAvailable = (port: number): Promise<boolean> => {
    return new Promise((resolve) => {
        const server = net.createServer();

        server.once("error", (err: NodeJS.ErrnoException) => {
            if (err.code === "EADDRINUSE") {
                resolve(false);
            }
        });

        server.once("listening", () => {
            server.close();
            resolve(true);
        });

        server.listen(port);
    });
};

const startAgents = async () => {
    const directClient = new DirectClient();
    let serverPort = parseInt(settings.SERVER_PORT || "3000");
    const args = parseArguments();
    let charactersArg = args.characters || args.character;
    let characters = [defaultCharacter];

    if (charactersArg) {
        characters = await loadCharacters(charactersArg);
    }

    try {
        for (const character of characters) {
            await startAgent(character, directClient);
        }
    } catch (error) {
        elizaLogger.error("Error starting agents:", error);
    }

    // Find available port
    while (!(await checkPortAvailable(serverPort))) {
        elizaLogger.warn(
            `Port ${serverPort} is in use, trying ${serverPort + 1}`
        );
        serverPort++;
    }

    // upload some agent functionality into directClient
    directClient.startAgent = async (character: Character) => {
        // wrap it so we don't have to inject directClient later
        return startAgent(character, directClient);
    };

    directClient.start(serverPort);

    if (serverPort !== parseInt(settings.SERVER_PORT || "3000")) {
        elizaLogger.log(`Server started on alternate port ${serverPort}`);
    }

    elizaLogger.log(
        "Run `pnpm start:client` to start the client and visit the outputted URL (http://localhost:5173) to chat with your agents. When running multiple agents, use client with different port `SERVER_PORT=3001 pnpm start:client`"
    );
};

startAgents().catch((error) => {
    elizaLogger.error("Unhandled error in startAgents:", error);
    process.exit(1);
});<|MERGE_RESOLUTION|>--- conflicted
+++ resolved
@@ -1,4 +1,5 @@
 import { PostgresDatabaseAdapter } from "@elizaos/adapter-postgres";
+import { RedisClient } from "@elizaos/adapter-redis";
 import { SqliteDatabaseAdapter } from "@elizaos/adapter-sqlite";
 import { AutoClientInterface } from "@elizaos/client-auto";
 import { DiscordClientInterface } from "@elizaos/client-discord";
@@ -10,31 +11,33 @@
 import {
     AgentRuntime,
     CacheManager,
+    CacheStore,
     Character,
+    Client,
     Clients,
     DbCacheAdapter,
     defaultCharacter,
     elizaLogger,
     FsCacheAdapter,
     IAgentRuntime,
+    ICacheManager,
     IDatabaseAdapter,
     IDatabaseCacheAdapter,
     ModelProviderName,
     settings,
     stringToUuid,
-    validateCharacterConfig,
-    CacheStore,
-    Client,
-    ICacheManager,
-    parseBooleanFromText,
+    validateCharacterConfig
 } from "@elizaos/core";
-import { RedisClient } from "@elizaos/adapter-redis";
 import { zgPlugin } from "@elizaos/plugin-0g";
 import { bootstrapPlugin } from "@elizaos/plugin-bootstrap";
 import createGoatPlugin from "@elizaos/plugin-goat";
 // import { intifacePlugin } from "@elizaos/plugin-intiface";
+import { genLayerPlugin } from "@elizaos/plugin-genlayer";
 import { DirectClient } from "@elizaos/client-direct";
+import { ThreeDGenerationPlugin } from "@elizaos/plugin-3d-generation";
+import { abstractPlugin } from "@elizaos/plugin-abstract";
 import { aptosPlugin } from "@elizaos/plugin-aptos";
+import { avalanchePlugin } from "@elizaos/plugin-avalanche";
 import {
     advancedTradePlugin,
     coinbaseCommercePlugin,
@@ -42,48 +45,31 @@
     tokenContractPlugin,
     tradePlugin,
     webhookPlugin,
-<<<<<<< HEAD
 } from "@elizaos/plugin-coinbase";
 import { confluxPlugin } from "@elizaos/plugin-conflux";
+import { cronosZkEVMPlugin } from "@elizaos/plugin-cronoszkevm";
+import { echoChamberPlugin } from "@elizaos/plugin-echochambers";
 import { evmPlugin } from "@elizaos/plugin-evm";
-import { storyPlugin } from "@elizaos/plugin-story";
 import { flowPlugin } from "@elizaos/plugin-flow";
 import { fuelPlugin } from "@elizaos/plugin-fuel";
 import { imageGenerationPlugin } from "@elizaos/plugin-image-generation";
-import { ThreeDGenerationPlugin } from "@elizaos/plugin-3d-generation";
 import { multiversxPlugin } from "@elizaos/plugin-multiversx";
 import { nearPlugin } from "@elizaos/plugin-near";
 import { nftGenerationPlugin } from "@elizaos/plugin-nft-generation";
 import { createNodePlugin } from "@elizaos/plugin-node";
 import { solanaPlugin } from "@elizaos/plugin-solana";
+import { storyPlugin } from "@elizaos/plugin-story";
 import { suiPlugin } from "@elizaos/plugin-sui";
 import { TEEMode, teePlugin } from "@elizaos/plugin-tee";
 import { tonPlugin } from "@elizaos/plugin-ton";
+import { webSearchPlugin } from "@elizaos/plugin-web-search";
 import { zksyncEraPlugin } from "@elizaos/plugin-zksync-era";
-import { cronosZkEVMPlugin } from "@elizaos/plugin-cronoszkevm";
-import { abstractPlugin } from "@elizaos/plugin-abstract";
-import { avalanchePlugin } from "@elizaos/plugin-avalanche";
-import { webSearchPlugin } from "@elizaos/plugin-web-search";
-import { echoChamberPlugin } from "@elizaos/plugin-echochambers";
-=======
-    advancedTradePlugin,
-} from "@ai16z/plugin-coinbase";
-import { confluxPlugin } from "@ai16z/plugin-conflux";
-import { imageGenerationPlugin } from "@ai16z/plugin-image-generation";
-import { evmPlugin } from "@ai16z/plugin-evm";
-import { createNodePlugin } from "@ai16z/plugin-node";
-import { solanaPlugin } from "@ai16z/plugin-solana";
-import { teePlugin, TEEMode } from "@ai16z/plugin-tee";
-import { aptosPlugin, TransferAptosToken } from "@ai16z/plugin-aptos";
-import { flowPlugin } from "@ai16z/plugin-flow";
-import { genLayerPlugin } from "@ai16z/plugin-genlayer";
->>>>>>> b5ba91c0
 import Database from "better-sqlite3";
 import fs from "fs";
+import net from "net";
 import path from "path";
 import { fileURLToPath } from "url";
 import yargs from "yargs";
-import net from "net";
 
 const __filename = fileURLToPath(import.meta.url); // get the resolved path to the file
 const __dirname = path.dirname(__filename); // get the name of the directory
@@ -607,7 +593,6 @@
                 ? flowPlugin
                 : null,
             getSecret(character, "APTOS_PRIVATE_KEY") ? aptosPlugin : null,
-<<<<<<< HEAD
             getSecret(character, "MVX_PRIVATE_KEY") ? multiversxPlugin : null,
             getSecret(character, "ZKSYNC_PRIVATE_KEY") ? zksyncEraPlugin : null,
             getSecret(character, "CRONOSZKEVM_PRIVATE_KEY")
@@ -623,10 +608,9 @@
             getSecret(character, "ECHOCHAMBERS_API_URL") &&
             getSecret(character, "ECHOCHAMBERS_API_KEY")
                 ? echoChamberPlugin
-=======
+                : null,
             getSecret(character, "GENLAYER_PRIVATE_KEY")
                 ? genLayerPlugin
->>>>>>> b5ba91c0
                 : null,
         ].filter(Boolean),
         providers: [],
