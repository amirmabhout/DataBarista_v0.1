--- conflicted
+++ resolved
@@ -1,327 +1,307 @@
-import { Readable } from "stream";
-import { WebSocket } from "ws";
-import settings from "./settings.ts";
-import { prependWavHeader } from "./util.ts";
-
-export async function textToSpeechStreaming(text: string): Promise<Readable> {
-    console.log("11 TTS: " + text);
-    const body = {
-        "model_id": settings.ELEVENLABS_MODEL_ID,
-        "text": text,
-        "voice_settings": {
-            "similarity_boost": settings.ELEVENLABS_VOICE_SIMILARITY_BOOST,
-            "stability": settings.ELEVENLABS_VOICE_STABILITY,
-            "style": settings.ELEVENLABS_VOICE_STYLE,
-            "use_speaker_boost": settings.ELEVENLABS_VOICE_USE_SPEAKER_BOOST
-        }
-    };
-    const options = {
-        method: 'POST',
-        headers: {
-            'Content-Type': 'application/json',
-            'xi-api-key': settings.ELEVENLABS_XI_API_KEY
-        },
-        body: JSON.stringify(body)
-    };
-
-    const response = await fetch(`https://api.elevenlabs.io/v1/text-to-speech/${settings.ELEVENLABS_VOICE_ID}/stream?optimize_streaming_latency=${settings.ELEVENLABS_OPTIMIZE_STREAMING_LATENCY}&output_format=${settings.ELEVENLABS_OUTPUT_FORMAT}`, options);
-
-    let status = response.status;
-    if (status != 200) {
-        console.log(`Received status ${status} from Eleven Labs API`);
-        let errorBodyString = await response.text();
-        throw new Error(`Received status ${status} from Eleven Labs API: ${errorBodyString}`);
-    }
-<<<<<<< HEAD
-    
-    let reader = response?.body?.getReader();
-    let readable = new Readable({
-        read() {
-            reader?.read().then(({ done, value }) => {
-                if (done) {
-                    this.push(null);
-                } else {
-                    this.push(value);
-                }
-            });
-        }
-    });
-=======
->>>>>>> 1f09caec
-
-    if (response) {    
-        let reader = response.body?.getReader();
-        let readable = new Readable({
-            read() {
-                reader && reader.read().then(({ done, value }) => {
-                    if (done) {
-                        this.push(null);
-                    } else {
-                        this.push(value);
-                    }
-                });
-            }
-        });
-
-        if (settings.ELEVENLABS_OUTPUT_FORMAT.startsWith('pcm_')) {
-            const sampleRate = parseInt(settings.ELEVENLABS_OUTPUT_FORMAT.substring(4));
-            var withHeader = prependWavHeader(readable, 1024 * 1024 * 100, sampleRate, 1, 16);
-            return withHeader;
-        } else {
-            return readable;
-        }
-    } else {
-        return new Readable({
-            read() {}
-        });
-    }
-}
-
-function textToSpeechDualStreaming(inputStream: Readable): Readable {
-    let startTime = Date.now();
-    const ws = new WebSocket(`wss://api.elevenlabs.io/v1/text-to-speech/${settings.ELEVENLABS_VOICE_ID}/stream-input?model_id=${settings.ELEVENLABS_MODEL_ID}&optimize_streaming_latency=${settings.ELEVENLABS_OPTIMIZE_STREAMING_LATENCY}&output_format=${settings.ELEVENLABS_OUTPUT_FORMAT}`);
-    let output = new Readable({
-        read() {}
-    });
-    let outputEnded = false;
-    ws.on('open', () => {
-        console.log('WebSocket opened');
-        let openTime = Date.now();
-        console.log(`WebSocket initialisation took ${openTime - startTime}ms`);
-        // send initial message
-        ws.send(JSON.stringify({
-            text: ' ',
-            voice_settings: {
-                similarity_boost: settings.ELEVENLABS_VOICE_SIMILARITY_BOOST,
-                stability: settings.ELEVENLABS_VOICE_STABILITY,
-                style: settings.ELEVENLABS_VOICE_STYLE,
-                use_speaker_boost: settings.ELEVENLABS_VOICE_USE_SPEAKER_BOOST
-            },
-            generation_config: {
-                chunk_length_schedule: [150]
-            },
-            xi_api_key: settings.ELEVENLABS_XI_API_KEY
-        }));
-
-        inputStream.on('data', (chunk: Buffer) => {
-            let asString = chunk.toString();
-            console.log("11: " + asString);
-            let opts = {
-                text: asString,
-                try_trigger_generation: true
-            };
-            ws.send(JSON.stringify(opts));
-        });
-    });
-    inputStream.on('end', () => {
-        console.log("Sending EOS");
-        let eosOpts = {
-            text: '',
-            try_trigger_generation: true
-        };
-        ws.send(JSON.stringify(eosOpts));
-    });
-    ws.on('message', (data: string) => {
-        let response = JSON.parse(data);
-        if (response.isFinal) {
-            console.log("Received final response from Eleven Labs API");
-            if (!outputEnded) {
-                outputEnded = true;
-                output.push(null);
-            }
-        } else if (response.audio) {
-            let audioChunk = Buffer.from(response.audio, 'base64');
-            console.log(`Received audio chunk of length ${audioChunk.length}`);
-            output.push(audioChunk);
-        } else {
-            console.log("Received non-audio response from Eleven Labs API");
-            console.log(response);
-        }
-    });
-    ws.on('close', (code, reason) => {
-        console.log('WebSocket closed');
-        if (code != 1000) {
-            console.log(`WebSocket closed with code ${code} and reason ${reason}`);
-        }
-        if (!outputEnded) {
-            outputEnded = true;
-            output.push(null);
-        }
-    });
-    if (settings.ELEVENLABS_OUTPUT_FORMAT.startsWith('pcm_')) {
-        const sampleRate = parseInt(settings.ELEVENLABS_OUTPUT_FORMAT.substring(4));
-        var withHeader = prependWavHeader(output, 1024 * 1024 * 100, sampleRate, 1, 16);
-        return withHeader;
-    } else {
-        return output;
-    }
-}
-
-export async function textToSpeech(input: string): Promise<Readable> {
-        return await textToSpeechStreaming(input);
-}
-
-export async function listVoices() {
-    let modelsResp = await fetch('https://api.elevenlabs.io/v1/voices', { method: 'GET', headers: { 'xi-api-key': settings.ELEVENLABS_XI_API_KEY } });
-    let status = modelsResp.status;
-    if (status != 200) {
-        console.log(`Received status ${status} from Eleven Labs API`);
-        let errorBodyString = await modelsResp.text();
-        throw new Error(`Received status ${status} from Eleven Labs API: ${errorBodyString}`);
-    }
-
-    let models = await modelsResp.json();
-
-    return models;
-}
-
-export async function listModels() {
-    let modelsResp = await fetch('https://api.elevenlabs.io/v1/models', { method: 'GET', headers: { 'xi-api-key': settings.ELEVENLABS_XI_API_KEY } });
-    let status = modelsResp.status;
-    if (status != 200) {
-        console.log(`Received status ${status} from Eleven Labs API`);
-        let errorBodyString = await modelsResp.text();
-        throw new Error(`Received status ${status} from Eleven Labs API: ${errorBodyString}`);
-    }
-
-    let models = await modelsResp.json();
-
-    return models;
-}
-
-export class ElevenLabsConverter extends Readable {
-    private inputStream: Readable;
-    private ws: WebSocket;
-    private inputEnded: boolean = false;
-    private outputEnded: boolean = false;
-    private startTime: number;
-<<<<<<< HEAD
-    private openTime: number | undefined
-=======
-    private openTime: number = 0;
->>>>>>> 1f09caec
-    private buffers: Buffer[] = [];
-    private draining: boolean = false;
-    private firstDataTime: number = -1;
-
-    constructor(inputStream: Readable) {
-        super();
-        this.inputStream = inputStream;
-        this.startTime = Date.now();
-        this.ws = new WebSocket(`wss://api.elevenlabs.io/v1/text-to-speech/${settings.ELEVENLABS_VOICE_ID}/stream-input?model_id=${settings.ELEVENLABS_MODEL_ID}&optimize_streaming_latency=${settings.ELEVENLABS_OPTIMIZE_STREAMING_LATENCY}&output_format=${settings.ELEVENLABS_OUTPUT_FORMAT}`);
-        this.ws.on('open', () => {
-            console.log('WebSocket opened');
-            this.openTime = Date.now();
-            console.log(`WebSocket initialisation took ${this.openTime - this.startTime}ms`);
-            // send initial message
-            this.ws.send(JSON.stringify({
-                text: ' ',
-                voice_settings: {
-                    similarity_boost: settings.ELEVENLABS_VOICE_SIMILARITY_BOOST,
-                    stability: settings.ELEVENLABS_VOICE_STABILITY,
-                    style: settings.ELEVENLABS_VOICE_STYLE,
-                    use_speaker_boost: settings.ELEVENLABS_VOICE_USE_SPEAKER_BOOST
-                },
-                generation_config: {
-                    chunk_length_schedule: [50]
-                },
-                xi_api_key: settings.ELEVENLABS_XI_API_KEY
-            }));
-
-            this.inputStream.on('data', (chunk: Buffer) => {
-                let asString = chunk.toString();
-                //console.log("11: " + asString);
-                let opts = {
-                    text: asString,
-                    try_trigger_generation: true
-                };
-                this.ws.send(JSON.stringify(opts));
-            });
-        });
-        this.inputStream.on('end', () => {
-            console.log("Sending EOS");
-            let eosOpts = {
-                text: '',
-                try_trigger_generation: true
-            };
-            this.ws.send(JSON.stringify(eosOpts));
-        });
-        this.ws.on('message', (data: string) => {
-            let response = JSON.parse(data);
-            if (response.isFinal) {
-                console.log("Received final response from Eleven Labs API");
-                let endTime = Date.now();
-                console.log(`Final audio packet received after ${endTime - this.startTime}ms`);
-                this.inputEnded = true;
-                this.drain();
-            } else if (response.audio) {
-                if (this.firstDataTime == -1) {
-                    this.firstDataTime = Date.now();
-                    console.log(`First audio packet received after ${this.firstDataTime - (this.openTime || 0)}ms`);
-                }
-                let audioChunk = Buffer.from(response.audio, 'base64');
-                console.log(`Received audio chunk of length ${audioChunk.length}`);
-                if (this.draining) {
-                    this.buffers.push(audioChunk);
-                    this.drain();
-                } else {
-                    console.log("Buffering");
-                    this.buffers.push(audioChunk);
-                }
-            } else {
-                console.log("Received non-audio response from Eleven Labs API");
-                console.log(response);
-            }
-        });
-        this.ws.on('close', (code, reason) => {
-            console.log('WebSocket closed');
-            if (code != 1000) {
-                console.log(`WebSocket closed with code ${code} and reason ${reason}`);
-            }
-            this.inputEnded = true;
-            this.drain();
-        });
-    }
-
-    _read(size: number) {
-        console.log(`_read(${size})`);
-        this.draining = true;
-        this.drain();
-    }
-
-    private drain() {
-        if (this.outputEnded) {
-            console.log("_read: Output ended");
-            this.push(null);
-            return;
-        }
-        while (this.draining) {
-            console.log("Draining");
-            if (this.buffers.length == 0) {
-                if (this.inputEnded) {
-                    console.log("Input ended");
-                    this.outputEnded = true;
-                    this.push(null);
-                    return;
-                } else {
-                    console.log("No buffers, sending dummy buffer");
-                    this.push(Buffer.alloc(16384));
-                    return;
-                }
-            }
-            let buffer = this.buffers[0];
-            if (buffer.length < 16384) {
-                this.buffers.shift();
-                this.draining = this.push(buffer);
-                console.log(`Pushed buffer of length ${buffer.length}, new draining: ${this.draining}`);
-                this.draining = true;
-            } else {
-                const bufferSlice = buffer.subarray(0, 16384);
-                this.buffers[0] = buffer.subarray(16384);
-                this.draining = this.push(bufferSlice);
-                console.log(`Pushed buffer slice of length ${bufferSlice.length}, new draining: ${this.draining}`);
-                this.draining = true;
-            }
-        }
-    }
-}
+import { Readable } from "stream";
+import { WebSocket } from "ws";
+import settings from "./settings.ts";
+import { prependWavHeader } from "./util.ts";
+
+export async function textToSpeechStreaming(text: string): Promise<Readable> {
+    console.log("11 TTS: " + text);
+    const body = {
+        "model_id": settings.ELEVENLABS_MODEL_ID,
+        "text": text,
+        "voice_settings": {
+            "similarity_boost": settings.ELEVENLABS_VOICE_SIMILARITY_BOOST,
+            "stability": settings.ELEVENLABS_VOICE_STABILITY,
+            "style": settings.ELEVENLABS_VOICE_STYLE,
+            "use_speaker_boost": settings.ELEVENLABS_VOICE_USE_SPEAKER_BOOST
+        }
+    };
+    const options = {
+        method: 'POST',
+        headers: {
+            'Content-Type': 'application/json',
+            'xi-api-key': settings.ELEVENLABS_XI_API_KEY
+        },
+        body: JSON.stringify(body)
+    };
+
+    const response = await fetch(`https://api.elevenlabs.io/v1/text-to-speech/${settings.ELEVENLABS_VOICE_ID}/stream?optimize_streaming_latency=${settings.ELEVENLABS_OPTIMIZE_STREAMING_LATENCY}&output_format=${settings.ELEVENLABS_OUTPUT_FORMAT}`, options);
+
+    let status = response.status;
+    if (status != 200) {
+        console.log(`Received status ${status} from Eleven Labs API`);
+        let errorBodyString = await response.text();
+        throw new Error(`Received status ${status} from Eleven Labs API: ${errorBodyString}`);
+    }
+
+    if (response) {    
+        let reader = response.body?.getReader();
+        let readable = new Readable({
+            read() {
+                reader && reader.read().then(({ done, value }) => {
+                    if (done) {
+                        this.push(null);
+                    } else {
+                        this.push(value);
+                    }
+                });
+            }
+        });
+
+        if (settings.ELEVENLABS_OUTPUT_FORMAT.startsWith('pcm_')) {
+            const sampleRate = parseInt(settings.ELEVENLABS_OUTPUT_FORMAT.substring(4));
+            var withHeader = prependWavHeader(readable, 1024 * 1024 * 100, sampleRate, 1, 16);
+            return withHeader;
+        } else {
+            return readable;
+        }
+    } else {
+        return new Readable({
+            read() {}
+        });
+    }
+}
+
+function textToSpeechDualStreaming(inputStream: Readable): Readable {
+    let startTime = Date.now();
+    const ws = new WebSocket(`wss://api.elevenlabs.io/v1/text-to-speech/${settings.ELEVENLABS_VOICE_ID}/stream-input?model_id=${settings.ELEVENLABS_MODEL_ID}&optimize_streaming_latency=${settings.ELEVENLABS_OPTIMIZE_STREAMING_LATENCY}&output_format=${settings.ELEVENLABS_OUTPUT_FORMAT}`);
+    let output = new Readable({
+        read() {}
+    });
+    let outputEnded = false;
+    ws.on('open', () => {
+        console.log('WebSocket opened');
+        let openTime = Date.now();
+        console.log(`WebSocket initialisation took ${openTime - startTime}ms`);
+        // send initial message
+        ws.send(JSON.stringify({
+            text: ' ',
+            voice_settings: {
+                similarity_boost: settings.ELEVENLABS_VOICE_SIMILARITY_BOOST,
+                stability: settings.ELEVENLABS_VOICE_STABILITY,
+                style: settings.ELEVENLABS_VOICE_STYLE,
+                use_speaker_boost: settings.ELEVENLABS_VOICE_USE_SPEAKER_BOOST
+            },
+            generation_config: {
+                chunk_length_schedule: [150]
+            },
+            xi_api_key: settings.ELEVENLABS_XI_API_KEY
+        }));
+
+        inputStream.on('data', (chunk: Buffer) => {
+            let asString = chunk.toString();
+            console.log("11: " + asString);
+            let opts = {
+                text: asString,
+                try_trigger_generation: true
+            };
+            ws.send(JSON.stringify(opts));
+        });
+    });
+    inputStream.on('end', () => {
+        console.log("Sending EOS");
+        let eosOpts = {
+            text: '',
+            try_trigger_generation: true
+        };
+        ws.send(JSON.stringify(eosOpts));
+    });
+    ws.on('message', (data: string) => {
+        let response = JSON.parse(data);
+        if (response.isFinal) {
+            console.log("Received final response from Eleven Labs API");
+            if (!outputEnded) {
+                outputEnded = true;
+                output.push(null);
+            }
+        } else if (response.audio) {
+            let audioChunk = Buffer.from(response.audio, 'base64');
+            console.log(`Received audio chunk of length ${audioChunk.length}`);
+            output.push(audioChunk);
+        } else {
+            console.log("Received non-audio response from Eleven Labs API");
+            console.log(response);
+        }
+    });
+    ws.on('close', (code, reason) => {
+        console.log('WebSocket closed');
+        if (code != 1000) {
+            console.log(`WebSocket closed with code ${code} and reason ${reason}`);
+        }
+        if (!outputEnded) {
+            outputEnded = true;
+            output.push(null);
+        }
+    });
+    if (settings.ELEVENLABS_OUTPUT_FORMAT.startsWith('pcm_')) {
+        const sampleRate = parseInt(settings.ELEVENLABS_OUTPUT_FORMAT.substring(4));
+        var withHeader = prependWavHeader(output, 1024 * 1024 * 100, sampleRate, 1, 16);
+        return withHeader;
+    } else {
+        return output;
+    }
+}
+
+export async function textToSpeech(input: string): Promise<Readable> {
+        return await textToSpeechStreaming(input);
+}
+
+export async function listVoices() {
+    let modelsResp = await fetch('https://api.elevenlabs.io/v1/voices', { method: 'GET', headers: { 'xi-api-key': settings.ELEVENLABS_XI_API_KEY } });
+    let status = modelsResp.status;
+    if (status != 200) {
+        console.log(`Received status ${status} from Eleven Labs API`);
+        let errorBodyString = await modelsResp.text();
+        throw new Error(`Received status ${status} from Eleven Labs API: ${errorBodyString}`);
+    }
+
+    let models = await modelsResp.json();
+
+    return models;
+}
+
+export async function listModels() {
+    let modelsResp = await fetch('https://api.elevenlabs.io/v1/models', { method: 'GET', headers: { 'xi-api-key': settings.ELEVENLABS_XI_API_KEY } });
+    let status = modelsResp.status;
+    if (status != 200) {
+        console.log(`Received status ${status} from Eleven Labs API`);
+        let errorBodyString = await modelsResp.text();
+        throw new Error(`Received status ${status} from Eleven Labs API: ${errorBodyString}`);
+    }
+
+    let models = await modelsResp.json();
+
+    return models;
+}
+
+export class ElevenLabsConverter extends Readable {
+    private inputStream: Readable;
+    private ws: WebSocket;
+    private inputEnded: boolean = false;
+    private outputEnded: boolean = false;
+    private startTime: number;
+    private openTime: number = 0;
+    private buffers: Buffer[] = [];
+    private draining: boolean = false;
+    private firstDataTime: number = -1;
+
+    constructor(inputStream: Readable) {
+        super();
+        this.inputStream = inputStream;
+        this.startTime = Date.now();
+        this.ws = new WebSocket(`wss://api.elevenlabs.io/v1/text-to-speech/${settings.ELEVENLABS_VOICE_ID}/stream-input?model_id=${settings.ELEVENLABS_MODEL_ID}&optimize_streaming_latency=${settings.ELEVENLABS_OPTIMIZE_STREAMING_LATENCY}&output_format=${settings.ELEVENLABS_OUTPUT_FORMAT}`);
+        this.ws.on('open', () => {
+            console.log('WebSocket opened');
+            this.openTime = Date.now();
+            console.log(`WebSocket initialisation took ${this.openTime - this.startTime}ms`);
+            // send initial message
+            this.ws.send(JSON.stringify({
+                text: ' ',
+                voice_settings: {
+                    similarity_boost: settings.ELEVENLABS_VOICE_SIMILARITY_BOOST,
+                    stability: settings.ELEVENLABS_VOICE_STABILITY,
+                    style: settings.ELEVENLABS_VOICE_STYLE,
+                    use_speaker_boost: settings.ELEVENLABS_VOICE_USE_SPEAKER_BOOST
+                },
+                generation_config: {
+                    chunk_length_schedule: [50]
+                },
+                xi_api_key: settings.ELEVENLABS_XI_API_KEY
+            }));
+
+            this.inputStream.on('data', (chunk: Buffer) => {
+                let asString = chunk.toString();
+                //console.log("11: " + asString);
+                let opts = {
+                    text: asString,
+                    try_trigger_generation: true
+                };
+                this.ws.send(JSON.stringify(opts));
+            });
+        });
+        this.inputStream.on('end', () => {
+            console.log("Sending EOS");
+            let eosOpts = {
+                text: '',
+                try_trigger_generation: true
+            };
+            this.ws.send(JSON.stringify(eosOpts));
+        });
+        this.ws.on('message', (data: string) => {
+            let response = JSON.parse(data);
+            if (response.isFinal) {
+                console.log("Received final response from Eleven Labs API");
+                let endTime = Date.now();
+                console.log(`Final audio packet received after ${endTime - this.startTime}ms`);
+                this.inputEnded = true;
+                this.drain();
+            } else if (response.audio) {
+                if (this.firstDataTime == -1) {
+                    this.firstDataTime = Date.now();
+                    console.log(`First audio packet received after ${this.firstDataTime - (this.openTime || 0)}ms`);
+                }
+                let audioChunk = Buffer.from(response.audio, 'base64');
+                console.log(`Received audio chunk of length ${audioChunk.length}`);
+                if (this.draining) {
+                    this.buffers.push(audioChunk);
+                    this.drain();
+                } else {
+                    console.log("Buffering");
+                    this.buffers.push(audioChunk);
+                }
+            } else {
+                console.log("Received non-audio response from Eleven Labs API");
+                console.log(response);
+            }
+        });
+        this.ws.on('close', (code, reason) => {
+            console.log('WebSocket closed');
+            if (code != 1000) {
+                console.log(`WebSocket closed with code ${code} and reason ${reason}`);
+            }
+            this.inputEnded = true;
+            this.drain();
+        });
+    }
+
+    _read(size: number) {
+        console.log(`_read(${size})`);
+        this.draining = true;
+        this.drain();
+    }
+
+    private drain() {
+        if (this.outputEnded) {
+            console.log("_read: Output ended");
+            this.push(null);
+            return;
+        }
+        while (this.draining) {
+            console.log("Draining");
+            if (this.buffers.length == 0) {
+                if (this.inputEnded) {
+                    console.log("Input ended");
+                    this.outputEnded = true;
+                    this.push(null);
+                    return;
+                } else {
+                    console.log("No buffers, sending dummy buffer");
+                    this.push(Buffer.alloc(16384));
+                    return;
+                }
+            }
+            let buffer = this.buffers[0];
+            if (buffer.length < 16384) {
+                this.buffers.shift();
+                this.draining = this.push(buffer);
+                console.log(`Pushed buffer of length ${buffer.length}, new draining: ${this.draining}`);
+                this.draining = true;
+            } else {
+                const bufferSlice = buffer.subarray(0, 16384);
+                this.buffers[0] = buffer.subarray(16384);
+                this.draining = this.push(bufferSlice);
+                console.log(`Pushed buffer slice of length ${bufferSlice.length}, new draining: ${this.draining}`);
+                this.draining = true;
+            }
+        }
+    }
+}